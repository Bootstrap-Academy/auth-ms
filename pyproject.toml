[tool.poetry]
name = "fastapi-template"
version = "0"
description = ""
authors = ["Defelo <elodef42@gmail.com>"]
readme = "README.md"
license = "GPL-3.0-only"
homepage = "https://github.com/Defelo/fastapi-template"
repository = "https://github.com/Defelo/fastapi-template"
packages = [{ include = "api" }]

[tool.poetry.dependencies]
python = "^3.10"
fastapi = "^0.78.0"
uvicorn = "^0.18.2"
aiohttp = "^3.8.1"
aioredis = "^2.0.1"
SQLAlchemy = "^1.4.39"
aiomysql = "^0.1.1"
asyncpg = "^0.25.0"
sentry-sdk = "^1.6.0"
pydantic = "^1.9.1"
<<<<<<< HEAD
argon2-cffi = "^21.3.0"
PyJWT = "^2.3.0"
starlette = "^0.19.1"
pyotp = "^2.6.0"
jq = "^1.2.2"
=======
httpx = "^0.23.0"
>>>>>>> 63520edc

[tool.poetry.dev-dependencies]
flake8 = "^4.0.1"
isort = "^5.10.1"
black = "^22.6.0"
wemake-python-styleguide = "^0.16.1"
mypy = "^0.961"
SQLAlchemy = { extras = ["mypy"], version = "^1.4.39" }
pytest = "^7.1.2"
coverage = "^6.4"
pytest-asyncio = "^0.18.3"
pytest-mock = "^3.8.2"

[tool.poe.tasks]
api = { script = "api.main:main", envfile = ".env" }
flake8 = "flake8 . --count --statistics --show-source"
isort = "isort ."
black = "black ."
format = ["isort", "black"]
mypy = "mypy ."
lint = ["format", "mypy", "flake8"]
<<<<<<< HEAD
test = { shell = "PYTHONWARNINGS=ignore python -m unittest discover -v tests", interpreter = "bash" }
pre-commit = ["lint", "test"]
hash-password = """python -c 'from api.utils import password_hasher; import sys; print(password_hasher.hash(sys.argv[1]))'"""
=======
test = "pytest -v tests"
pre-commit = ["lint", "coverage"]
>>>>>>> 63520edc

[tool.poe.tasks.coverage]
shell = """
set -e
coverage run --branch --source=api -m pytest -v tests
if [[ "$check" != True ]]; then fail="--fail-under=0"; fi
if ! coverage report $fail; then c=2; fi
if [[ "$xml" = True ]]; then coverage xml --fail-under=0; fi
if [[ "$html" = True ]]; then coverage html --fail-under=0 && xdg-open htmlcov/index.html; fi
if [[ "$clean" = True ]]; then coverage erase; fi
exit $c
"""
interpreter = "bash"

[tool.poe.tasks.coverage.args.xml]
options = ["--xml"]
type = "boolean"

[tool.poe.tasks.coverage.args.html]
options = ["--html"]
type = "boolean"

[tool.poe.tasks.coverage.args.clean]
options = ["--no-clean"]
type = "boolean"
default = true

[tool.poe.tasks.coverage.args.check]
options = ["--no-check"]
type = "boolean"
default = true

[tool.poe.tasks.setup]
shell = """
set -ex
poetry install --remove-untracked
if ! [[ -e .env ]]; then cp fastapi.env .env; fi
./pre-commit.sh install
unset VIRTUAL_ENV
git submodule update --init
git submodule foreach 'poe setup'
"""
interpreter = "bash"

[tool.black]
target-version = ["py310"]
line-length = 120
skip-magic-trailing-comma = true

[tool.isort]
profile = "black"
py_version = 310
line_length = 120
lines_after_imports = 2
reverse_relative = true
known_local_folder = ["api", "tests"]
sections = ["FUTURE", "STDLIB", "FIRSTPARTY", "THIRDPARTY", "LOCALFOLDER"]

[tool.mypy]
strict = true
ignore_missing_imports = true

[tool.pytest.ini_options]
asyncio_mode = "auto"
markers = ["reload_modules"]

[tool.coverage.run]
omit = ["api/__main__.py", "tests/*"]

[tool.coverage.report]
fail_under = 100

[build-system]
requires = ["poetry-core>=1.0.0"]
build-backend = "poetry.core.masonry.api"<|MERGE_RESOLUTION|>--- conflicted
+++ resolved
@@ -20,15 +20,12 @@
 asyncpg = "^0.25.0"
 sentry-sdk = "^1.6.0"
 pydantic = "^1.9.1"
-<<<<<<< HEAD
+httpx = "^0.23.0"
 argon2-cffi = "^21.3.0"
 PyJWT = "^2.3.0"
 starlette = "^0.19.1"
 pyotp = "^2.6.0"
 jq = "^1.2.2"
-=======
-httpx = "^0.23.0"
->>>>>>> 63520edc
 
 [tool.poetry.dev-dependencies]
 flake8 = "^4.0.1"
@@ -50,14 +47,9 @@
 format = ["isort", "black"]
 mypy = "mypy ."
 lint = ["format", "mypy", "flake8"]
-<<<<<<< HEAD
-test = { shell = "PYTHONWARNINGS=ignore python -m unittest discover -v tests", interpreter = "bash" }
-pre-commit = ["lint", "test"]
-hash-password = """python -c 'from api.utils import password_hasher; import sys; print(password_hasher.hash(sys.argv[1]))'"""
-=======
 test = "pytest -v tests"
 pre-commit = ["lint", "coverage"]
->>>>>>> 63520edc
+hash-password = """python -c 'from api.utils import password_hasher; import sys; print(password_hasher.hash(sys.argv[1]))'"""
 
 [tool.poe.tasks.coverage]
 shell = """
@@ -119,6 +111,7 @@
 [tool.mypy]
 strict = true
 ignore_missing_imports = true
+plugins = ["sqlalchemy.ext.mypy.plugin"]
 
 [tool.pytest.ini_options]
 asyncio_mode = "auto"
@@ -129,6 +122,7 @@
 
 [tool.coverage.report]
 fail_under = 100
+exclude_lines = ["if TYPE_CHECKING:"]
 
 [build-system]
 requires = ["poetry-core>=1.0.0"]

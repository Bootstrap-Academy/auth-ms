[tool.poetry]
name = "fastapi-template"
version = "0"
description = ""
authors = ["Defelo <elodef42@gmail.com>"]
readme = "README.md"
license = "GPL-3.0-only"
homepage = "https://github.com/Defelo/fastapi-template"
repository = "https://github.com/Defelo/fastapi-template"
packages = [{ include = "api" }]

[tool.poetry.dependencies]
python = "^3.10"
fastapi = "^0.79.0"
uvicorn = "^0.18.2"
aiohttp = "^3.8.1"
aioredis = "^2.0.1"
SQLAlchemy = "^1.4.39"
aiomysql = "^0.1.1"
asyncpg = "^0.26.0"
sentry-sdk = "^1.9.2"
pydantic = "^1.9.1"
httpx = "^0.23.0"
<<<<<<< HEAD
argon2-cffi = "^21.3.0"
PyJWT = "^2.3.0"
starlette = "^0.19.1"
pyotp = "^2.6.0"
jq = "^1.2.2"
=======
starlette = "^0.19.1"
>>>>>>> ef5e1020

[tool.poetry.dev-dependencies]
flake8 = "^4.0.1"
isort = "^5.10.1"
black = "^22.6.0"
wemake-python-styleguide = "^0.16.1"
mypy = "^0.961"
SQLAlchemy = { extras = ["mypy"], version = "^1.4.39" }
pytest = "^7.1.2"
coverage = "^6.4"
pytest-asyncio = "^0.19.0"
pytest-mock = "^3.8.2"

[tool.poe.tasks]
api = { script = "api.main:main", envfile = ".env" }
flake8 = "flake8 . --count --statistics --show-source"
isort = "isort ."
black = "black ."
format = ["isort", "black"]
mypy = "mypy ."
lint = ["format", "mypy", "flake8"]
test = "pytest -v tests"
pre-commit = ["lint", "coverage"]
hash-password = """python -c 'from api.utils import password_hasher; import sys; print(password_hasher.hash(sys.argv[1]))'"""

[tool.poe.tasks.coverage]
shell = """
set -e
coverage run --branch --source=api -m pytest -v tests
if [[ "$check" != True ]]; then fail="--fail-under=0"; fi
if ! coverage report $fail; then c=2; fi
if [[ "$xml" = True ]]; then coverage xml --fail-under=0; fi
if [[ "$html" = True ]]; then coverage html --fail-under=0 && xdg-open htmlcov/index.html; fi
if [[ "$clean" = True ]]; then coverage erase; fi
exit $c
"""
interpreter = "bash"

[tool.poe.tasks.coverage.args.xml]
options = ["--xml"]
type = "boolean"

[tool.poe.tasks.coverage.args.html]
options = ["--html"]
type = "boolean"

[tool.poe.tasks.coverage.args.clean]
options = ["--no-clean"]
type = "boolean"
default = true

[tool.poe.tasks.coverage.args.check]
options = ["--no-check"]
type = "boolean"
default = true

[tool.poe.tasks.setup]
shell = """
set -ex
poetry install --remove-untracked
if ! [[ -e .env ]]; then cp fastapi.env .env; fi
./pre-commit.sh install
unset VIRTUAL_ENV
git submodule update --init
git submodule foreach 'poe setup'
"""
interpreter = "bash"

[tool.black]
target-version = ["py310"]
line-length = 120
skip-magic-trailing-comma = true

[tool.isort]
profile = "black"
py_version = 310
line_length = 120
lines_after_imports = 2
reverse_relative = true
known_local_folder = ["api", "tests"]
sections = ["FUTURE", "STDLIB", "FIRSTPARTY", "THIRDPARTY", "LOCALFOLDER"]

[tool.mypy]
strict = true
ignore_missing_imports = true
plugins = ["sqlalchemy.ext.mypy.plugin"]

[tool.pytest.ini_options]
asyncio_mode = "auto"
markers = ["reload_modules"]

[tool.coverage.run]
omit = ["api/__main__.py", "tests/*"]

[tool.coverage.report]
fail_under = 100
exclude_lines = ["if TYPE_CHECKING:"]

[build-system]
requires = ["poetry-core>=1.0.0"]
build-backend = "poetry.core.masonry.api"<|MERGE_RESOLUTION|>--- conflicted
+++ resolved
@@ -21,15 +21,11 @@
 sentry-sdk = "^1.9.2"
 pydantic = "^1.9.1"
 httpx = "^0.23.0"
-<<<<<<< HEAD
 argon2-cffi = "^21.3.0"
 PyJWT = "^2.3.0"
 starlette = "^0.19.1"
 pyotp = "^2.6.0"
 jq = "^1.2.2"
-=======
-starlette = "^0.19.1"
->>>>>>> ef5e1020
 
 [tool.poetry.dev-dependencies]
 flake8 = "^4.0.1"

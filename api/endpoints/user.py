--- conflicted
+++ resolved
@@ -33,7 +33,6 @@
 )
 from ..redis import redis
 from ..schemas.session import LoginResponse
-<<<<<<< HEAD
 from ..schemas.user import (
     MFA_CODE_REGEX,
     VERIFICATION_CODE_REGEX,
@@ -44,12 +43,10 @@
     User,
     UsersResponse,
 )
-from ..utils import check_email_deliverability, check_mfa_code, check_recaptcha, recaptcha_enabled, responses
-=======
-from ..schemas.user import MFA_CODE_REGEX, CreateUser, UpdateUser, User, UsersResponse
+from ..utils.docs import responses
+from ..utils.email import check_email_deliverability
 from ..utils.mfa import check_mfa_code
 from ..utils.recaptcha import check_recaptcha, recaptcha_enabled
->>>>>>> 1588ad01
 
 
 router = APIRouter(tags=["users"])

"""Test endpoints (to be removed later)"""

from typing import Any

from fastapi import APIRouter, Depends

<<<<<<< HEAD
from ..auth import require_verified_email, user_auth
from ..exceptions.auth import user_responses
from ..exceptions.user import EmailNotVerifiedError
from ..schemas.test import TestResponse
=======
from ..auth import jwt_auth, static_token_auth, user_auth
from ..exceptions.auth import InvalidTokenError, user_responses
from ..schemas.test import JWTAuthResponse, TestResponse
>>>>>>> 9e4dcbb7
from ..utils.docs import responses


router = APIRouter(tags=["test"])


@router.get("/test", responses=responses(TestResponse))
async def test() -> Any:
    """Test endpoint."""

    return {"result": "hello world"}


@router.get("/auth/static", dependencies=[static_token_auth], responses=responses(list[int], InvalidTokenError))
async def test_auth_static() -> Any:
    """
    Test endpoint with authentication.

    *Requirements:* **AUTH**
    """

    return [1, 2, 3]


@router.get("/auth/jwt", responses=responses(JWTAuthResponse, InvalidTokenError))
async def test_auth_jwt(data: dict[Any, Any] = jwt_auth) -> Any:
    """
    Test endpoint with authentication.

    *Requirements:* **AUTH**
    """

    return {"test": [1, 2, 3, 4, 5], "data": data}


@router.get("/auth/user", dependencies=[user_auth], responses=user_responses(list[int]))
async def test_auth() -> Any:
    """
    Test endpoint with authentication.

    *Requirements:* **USER**
    """

<<<<<<< HEAD
    return [1, 2, 3]


@router.get(
    "/verified", dependencies=[require_verified_email], responses=user_responses(TestResponse, EmailNotVerifiedError)
)
async def test_verified() -> Any:
    """
    Test endpoint with email verification.

    *Requirements:* **VERIFIED**
    """

    return {"result": "hello world"}
=======
    return [2, 4, 6]
>>>>>>> 9e4dcbb7
<|MERGE_RESOLUTION|>--- conflicted
+++ resolved
@@ -2,18 +2,12 @@
 
 from typing import Any
 
-from fastapi import APIRouter, Depends
+from fastapi import APIRouter
 
-<<<<<<< HEAD
-from ..auth import require_verified_email, user_auth
-from ..exceptions.auth import user_responses
+from ..auth import jwt_auth, require_verified_email, static_token_auth, user_auth
+from ..exceptions.auth import InvalidTokenError, user_responses
 from ..exceptions.user import EmailNotVerifiedError
-from ..schemas.test import TestResponse
-=======
-from ..auth import jwt_auth, static_token_auth, user_auth
-from ..exceptions.auth import InvalidTokenError, user_responses
 from ..schemas.test import JWTAuthResponse, TestResponse
->>>>>>> 9e4dcbb7
 from ..utils.docs import responses
 
 
@@ -57,8 +51,7 @@
     *Requirements:* **USER**
     """
 
-<<<<<<< HEAD
-    return [1, 2, 3]
+    return [2, 4, 6]
 
 
 @router.get(
@@ -71,7 +64,4 @@
     *Requirements:* **VERIFIED**
     """
 
-    return {"result": "hello world"}
-=======
-    return [2, 4, 6]
->>>>>>> 9e4dcbb7
+    return {"result": "hello world"}
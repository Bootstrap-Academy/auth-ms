--- conflicted
+++ resolved
@@ -23,7 +23,12 @@
 
 @router.get("/auth", dependencies=[user_auth], responses=user_responses(list[int]))
 async def test_auth() -> Any:
-<<<<<<< HEAD
+    """
+    Test endpoint with authentication.
+
+    *Requirements:* **USER**
+    """
+
     return [1, 2, 3]
 
 
@@ -31,13 +36,10 @@
     "/verified", dependencies=[require_verified_email], responses=user_responses(TestResponse, EmailNotVerifiedError)
 )
 async def test_verified() -> Any:
-    return {"result": "hello world"}
-=======
     """
-    Test endpoint with authentication.
+    Test endpoint with email verification.
 
-    *Requirements:* **USER**
+    *Requirements:* **VERIFIED**
     """
 
-    return [1, 2, 3]
->>>>>>> 8882f069
+    return {"result": "hello world"}
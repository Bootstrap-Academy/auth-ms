import os
import re
import secrets
from collections import namedtuple
from os import getenv
from typing import Optional

import jq


def get_bool(key: str, default: bool) -> bool:
    """Get a boolean from an environment variable."""

    return getenv(key, str(default)).lower() in ("true", "t", "yes", "y", "1")


LOG_LEVEL: str = getenv("LOG_LEVEL", "INFO")

HOST = getenv("HOST", "0.0.0.0")  # noqa: S104
PORT = int(getenv("PORT", "8000"))
ROOT_PATH: str = getenv("ROOT_PATH", "")

DEBUG: bool = get_bool("DEBUG", False)
RELOAD: bool = get_bool("RELOAD", False)

JWT_SECRET = getenv("JWT_SECRET", secrets.token_urlsafe(64))
ACCESS_TOKEN_TTL = int(getenv("ACCESS_TOKEN_TTL", "300"))  # 5 minutes
REFRESH_TOKEN_TTL = int(getenv("REFRESH_TOKEN_TTL", "2592000"))  # 30 days
OAUTH_REGISTER_TOKEN_TTL = int(getenv("OAUTH_REGISTER_TOKEN_TTL", "600"))  # 10 minutes
HASH_TIME_COST = int(getenv("HASH_TIME_COST", "2"))
HASH_MEMORY_COST = int(getenv("HASH_MEMORY_COST", "102400"))
MFA_VALID_WINDOW: int = int(getenv("MFA_VALID_WINDOW", "1"))

ADMIN_USERNAME = getenv("ADMIN_USERNAME", "admin")
ADMIN_PASSWORD = getenv("ADMIN_PASSWORD", "admin")

# database configuration
DB_DRIVER: str = getenv("DB_DRIVER", "mysql+aiomysql")
DB_HOST: str = getenv("DB_HOST", "localhost")
DB_PORT: int = int(getenv("DB_PORT", "3306"))
DB_DATABASE: str = getenv("DB_DATABASE", "fastapi")
DB_USERNAME: str = getenv("DB_USERNAME", "fastapi")
DB_PASSWORD: str = getenv("DB_PASSWORD", "fastapi")
POOL_RECYCLE: int = int(getenv("POOL_RECYCLE", 300))
POOL_SIZE: int = int(getenv("POOL_SIZE", 20))
MAX_OVERFLOW: int = int(getenv("MAX_OVERFLOW", 20))
SQL_SHOW_STATEMENTS: bool = get_bool("SQL_SHOW_STATEMENTS", False)

# redis configuration
REDIS_HOST = getenv("REDIS_HOST", "redis")
REDIS_PORT = int(getenv("REDIS_PORT", "6379"))
REDIS_DB = int(getenv("REDIS_DB", "0"))

<<<<<<< HEAD
SENTRY_DSN: str = getenv("SENTRY_DSN")  # sentry data source name

OAuthProvider = namedtuple(
    "OAuthProvider",
    [
        "name",
        "client_id",
        "client_secret",
        "authorize_url",
        "token_url",
        "userinfo_url",
        "userinfo_headers",
        "user_id_path",
        "display_name_path",
    ],
)
OAUTH_PROVIDERS: dict[str, OAuthProvider] = {}
for var in os.environ:
    if not (match := re.match(r"^OAUTH_([A-Z0-9_]+)_CLIENT_ID$", var)):
        continue

    provider_id = match.group(1)
    provider_name = getenv(f"OAUTH_{provider_id}_NAME", provider_id)
    client_id = getenv(f"OAUTH_{provider_id}_CLIENT_ID")
    client_secret = getenv(f"OAUTH_{provider_id}_CLIENT_SECRET")
    authorize_url = getenv(f"OAUTH_{provider_id}_AUTHORIZE_URL")
    token_url = getenv(f"OAUTH_{provider_id}_TOKEN_URL")
    userinfo_url = getenv(f"OAUTH_{provider_id}_USERINFO_URL")
    userinfo_headers = getenv(f"OAUTH_{provider_id}_USERINFO_HEADERS", "Authorization=Bearer%20{access_token}")
    user_id_path = getenv(f"OAUTH_{provider_id}_USERINFO_ID_PATH")
    display_name_path = getenv(f"OAUTH_{provider_id}_USERINFO_NAME_PATH", "null")

    if not all([client_id, client_secret, authorize_url, token_url, userinfo_url, user_id_path]):
        continue

    OAUTH_PROVIDERS[provider_id.lower()] = OAuthProvider(
        provider_name,
        client_id,
        client_secret,
        authorize_url,
        token_url,
        userinfo_url,
        userinfo_headers,
        jq.compile(user_id_path),
        jq.compile(display_name_path),
    )
=======
SENTRY_DSN: Optional[str] = getenv("SENTRY_DSN")  # sentry data source name
>>>>>>> ab1f2c5a
<|MERGE_RESOLUTION|>--- conflicted
+++ resolved
@@ -51,8 +51,7 @@
 REDIS_PORT = int(getenv("REDIS_PORT", "6379"))
 REDIS_DB = int(getenv("REDIS_DB", "0"))
 
-<<<<<<< HEAD
-SENTRY_DSN: str = getenv("SENTRY_DSN")  # sentry data source name
+SENTRY_DSN: Optional[str] = getenv("SENTRY_DSN")  # sentry data source name
 
 OAuthProvider = namedtuple(
     "OAuthProvider",
@@ -97,7 +96,4 @@
         userinfo_headers,
         jq.compile(user_id_path),
         jq.compile(display_name_path),
-    )
-=======
-SENTRY_DSN: Optional[str] = getenv("SENTRY_DSN")  # sentry data source name
->>>>>>> ab1f2c5a
+    )
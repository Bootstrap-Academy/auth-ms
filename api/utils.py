<<<<<<< HEAD
import hashlib
from asyncio import get_event_loop
from concurrent.futures import ThreadPoolExecutor
from datetime import timedelta, datetime
from functools import wraps
from typing import Callable, Awaitable, Any, cast, Type, TypeVar

import aiohttp
import jwt
from argon2 import PasswordHasher
from argon2.exceptions import VerificationError, InvalidHash
from pydantic import BaseModel, BaseConfig
from pyotp import TOTP
=======
from typing import Any, Type, cast

from pydantic import BaseConfig, BaseModel
>>>>>>> baa8afa4
from uvicorn.protocols.http.h11_impl import STATUS_PHRASES

from .environment import (
    HASH_TIME_COST,
    HASH_MEMORY_COST,
    JWT_SECRET,
    MFA_VALID_WINDOW,
    RECAPTCHA_SECRET,
    RECAPTCHA_SITEKEY,
)
from .exceptions.api_exception import APIException
from .redis import redis

T = TypeVar("T")

password_hasher = PasswordHasher(HASH_TIME_COST, HASH_MEMORY_COST)
executor = ThreadPoolExecutor()


def run_in_thread(func: Callable[..., T]) -> Callable[..., Awaitable[T]]:
    @wraps(func)
    async def inner(*args: Any, **kwargs: Any) -> T:
        return await get_event_loop().run_in_executor(executor, lambda: func(*args, **kwargs))

    return inner


@run_in_thread
def hash_password(password: str) -> str:
    return password_hasher.hash(password)


@run_in_thread
def verify_password(password: str, pw_hash: str) -> bool:
    try:
        return cast(bool, password_hasher.verify(pw_hash, password))
    except (VerificationError, InvalidHash):
        return False


def encode_jwt(data: dict[Any, Any], ttl: timedelta) -> str:
    return jwt.encode({**data, "exp": datetime.utcnow() + ttl}, JWT_SECRET, "HS256")


def decode_jwt(token: str, require: list[str] | None = None) -> dict[Any, Any] | None:
    try:
        return jwt.decode(token, JWT_SECRET, ["HS256"], options={"require": [*{*(require or []), "exp"}]})
    except jwt.InvalidTokenError:
        return None


async def check_mfa_code(code: str, secret: str) -> bool:
    if await redis.exists(key := f"mfa_block:{hashlib.sha256(secret.encode()).hexdigest()}:{code}"):
        return False

    if not TOTP(secret).verify(code, valid_window=MFA_VALID_WINDOW):
        return False

    await redis.setex(key, 30 * (2 * MFA_VALID_WINDOW + 2), 1)
    return True


def responses(default: type, *args: Type[APIException]) -> dict[int | str, dict[str, Any]]:
    exceptions: dict[int, list[Type[APIException]]] = {}
    for exc in args:
        exceptions.setdefault(exc.status_code, []).append(exc)

    out: dict[int | str, dict[str, Any]] = {}
    for code, excs in exceptions.items():
        examples = {}
        for i, exc in enumerate(excs):
            name = exc.__name__ if len(excs) == 1 else f"{exc.__name__} ({i + 1}/{len(excs)})"
            examples[name] = {"description": exc.description, "value": {"detail": exc.detail}}

        out[code] = {"description": STATUS_PHRASES[code], "content": {"application/json": {"examples": examples}}}

    return out | {200: {"model": default}}


def get_example(arg: Type[BaseModel]) -> dict[str, Any]:
    return cast(dict[str, dict[str, Any]], arg.Config.schema_extra)["example"]


def example(*args: Type[BaseModel], **kwargs: Any) -> Type[BaseConfig]:
    ex = dict(e for arg in args for e in get_example(arg).items())
    return cast(Type[BaseConfig], type("Config", (BaseConfig,), {"schema_extra": {"example": ex | kwargs}}))


def recaptcha_enabled() -> bool:
    return bool(RECAPTCHA_SECRET and RECAPTCHA_SITEKEY)


async def check_recaptcha(response: str) -> bool:
    async with aiohttp.ClientSession() as session:
        async with session.post(
            "https://www.google.com/recaptcha/api/siteverify", data={"secret": RECAPTCHA_SECRET, "response": response}
        ) as resp:
            return cast(bool, (await resp.json())["success"])<|MERGE_RESOLUTION|>--- conflicted
+++ resolved
@@ -1,27 +1,21 @@
-<<<<<<< HEAD
 import hashlib
 from asyncio import get_event_loop
 from concurrent.futures import ThreadPoolExecutor
-from datetime import timedelta, datetime
+from datetime import datetime, timedelta
 from functools import wraps
-from typing import Callable, Awaitable, Any, cast, Type, TypeVar
+from typing import Any, Awaitable, Callable, Type, TypeVar, cast
 
 import aiohttp
 import jwt
 from argon2 import PasswordHasher
-from argon2.exceptions import VerificationError, InvalidHash
-from pydantic import BaseModel, BaseConfig
+from argon2.exceptions import InvalidHash, VerificationError
+from pydantic import BaseConfig, BaseModel
 from pyotp import TOTP
-=======
-from typing import Any, Type, cast
-
-from pydantic import BaseConfig, BaseModel
->>>>>>> baa8afa4
 from uvicorn.protocols.http.h11_impl import STATUS_PHRASES
 
 from .environment import (
+    HASH_MEMORY_COST,
     HASH_TIME_COST,
-    HASH_MEMORY_COST,
     JWT_SECRET,
     MFA_VALID_WINDOW,
     RECAPTCHA_SECRET,
@@ -29,6 +23,7 @@
 )
 from .exceptions.api_exception import APIException
 from .redis import redis
+
 
 T = TypeVar("T")
 

--- conflicted
+++ resolved
@@ -10,16 +10,10 @@
 from sqlalchemy.sql import Select
 
 from ..database import Base, db, select
-<<<<<<< HEAD
-from ..environment import ADMIN_EMAIL, ADMIN_PASSWORD, ADMIN_USERNAME
-from ..logger import get_logger
-from ..redis import redis
-from ..utils.email import check_email_deliverability, generate_verification_code, send_email
-=======
 from ..logger import get_logger
 from ..redis import redis
 from ..settings import settings
->>>>>>> 4f977b62
+from ..utils.email import check_email_deliverability, generate_verification_code, send_email
 from ..utils.jwt import decode_jwt
 from ..utils.passwords import hash_password, verify_password
 
@@ -128,16 +122,13 @@
         if await db.exists(select(User)):
             return
 
-<<<<<<< HEAD
-        user = await User.create(ADMIN_USERNAME, ADMIN_USERNAME, ADMIN_EMAIL, ADMIN_PASSWORD, True, True)
+        user = await User.create(
+            settings.admin_username, settings.admin_username, settings.admin_email, settings.admin_password, True, True
+        )
         user.email_verified = True
-        logger.info(f"Admin user '{ADMIN_USERNAME}' ({ADMIN_EMAIL}) has been created!")
+        logger.info(f"Admin user '{user.name}' ({user.email}) has been created!")
         if not await check_email_deliverability(user.email):
             logger.warning(f"Cannot send emails to '{user.email}'!")
-=======
-        await User.create(settings.admin_username, settings.admin_password, True, True)
-        logger.info(f"Admin user '{settings.admin_username}' has been created!")
->>>>>>> 4f977b62
 
     async def check_password(self, password: str) -> bool:
         if not self.password:

--- conflicted
+++ resolved
@@ -13,19 +13,9 @@
 from ..environment import ADMIN_EMAIL, ADMIN_PASSWORD, ADMIN_USERNAME
 from ..logger import get_logger
 from ..redis import redis
-<<<<<<< HEAD
-from ..utils import (
-    check_email_deliverability,
-    decode_jwt,
-    generate_verification_code,
-    hash_password,
-    send_email,
-    verify_password,
-)
-=======
+from ..utils.email import check_email_deliverability, generate_verification_code, send_email
 from ..utils.jwt import decode_jwt
 from ..utils.passwords import hash_password, verify_password
->>>>>>> 1588ad01
 
 
 if TYPE_CHECKING:

--- conflicted
+++ resolved
@@ -1,8 +1,5 @@
-<<<<<<< HEAD
 import asyncio
-=======
 from typing import Callable, Awaitable, TypeVar
->>>>>>> ab1f2c5a
 
 from fastapi import FastAPI, Request
 from fastapi.exception_handlers import http_exception_handler
@@ -34,14 +31,8 @@
 
 
 @app.middleware("http")
-<<<<<<< HEAD
-async def db_session(request: Request, call_next):
+async def db_session(request: Request, call_next: Callable[..., Awaitable[T]]) -> T:
     async with db_context():
-=======
-async def db_session(request: Request, call_next: Callable[..., Awaitable[T]]) -> T:
-    db.create_session()
-    try:
->>>>>>> ab1f2c5a
         return await call_next(request)
 
 

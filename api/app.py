"""
## Authentication
- To authenticate requests, the `Authorization` header must contain a valid access token (JWT which contains the user's
  ID and the session ID).
- The access token can be obtained by logging in to an exising account (see `POST /sessions` and `POST /sessions/oauth`)
  or by creating an account (see `POST /users`). This access token is only valid for a short period of time
  (usually 5 minutes).
- If the access token is expired, a new access token can be obtained by using the refresh token (see `PUT /session`)
  which is also returned when creating a session. This will also invalidate the refresh token and generate a new one.
- If the refresh token is not used to refresh the session within a configured period of time (usually 30 days) the
  session expires and the user must log in again on this device.

## Special parameters
- In addition to the usual user ids the `user_id` path parameter used in most endpoints also accepts the special values
  `me` and `self` which refer to the currently authenticated user.

## Requirements
Some endpoints require one or more of the following conditions to be met:
- **USER**: The user is authenticated and has a valid session.
- **VERIFIED**: The email of the authenticated user is verified.
- **SELF**: The authenticated user must be the same as the affected user. Requires **USER**.
- **ADMIN**: The authenticated user must be an admin. Requires **USER**.
"""


import asyncio
from typing import Any, Awaitable, Callable, TypeVar

from fastapi import FastAPI, HTTPException, Request
from fastapi.exception_handlers import http_exception_handler
from fastapi.middleware.cors import CORSMiddleware
from fastapi.responses import JSONResponse
from starlette.exceptions import HTTPException as StarletteHTTPException

from .database import db, db_context
from .endpoints import ROUTERS
from .environment import DEBUG, ROOT_PATH, SENTRY_DSN
from .logger import get_logger, setup_sentry
from .models import User
from .models.session import clean_expired_sessions
from .utils.debug import check_responses
from .utils.docs import add_endpoint_links_to_openapi_docs
from .version import get_version


T = TypeVar("T")

logger = get_logger(__name__)

tags: list[Any] = []
app = FastAPI(
<<<<<<< HEAD
    title="Bootstrap Academy Backend: Auth Microservice",
    description=__doc__,
    version=get_version().description,
    root_path=ROOT_PATH,
=======
    title="FastAPI",
    description=__doc__,
    version=get_version().description,
    root_path=ROOT_PATH,
    root_path_in_servers=False,
>>>>>>> 1588ad01
    servers=[{"url": ROOT_PATH}] if ROOT_PATH else None,
    openapi_tags=tags,
)
for name, (router, description) in ROUTERS.items():
    app.include_router(router)
    tags.append({"name": name, "description": description})

if DEBUG:
    app.middleware("http")(check_responses)


def setup_app() -> None:
    add_endpoint_links_to_openapi_docs(app.openapi())

    if SENTRY_DSN:
        logger.debug("initializing sentry")
        setup_sentry(app, SENTRY_DSN, "Bootstrap Academy Backend", get_version().description)

    if DEBUG:
        app.add_middleware(
            CORSMiddleware, allow_origins=["*"], allow_credentials=True, allow_methods=["*"], allow_headers=["*"]
        )


@app.middleware("http")
async def db_session(request: Request, call_next: Callable[..., Awaitable[T]]) -> T:
    async with db_context():
        return await call_next(request)


@app.exception_handler(StarletteHTTPException)
async def rollback_on_exception(request: Request, exc: HTTPException) -> JSONResponse:
    await db.session.rollback()
    return await http_exception_handler(request, exc)


async def clean_expired_sessions_loop() -> None:
    while True:
        try:
            await clean_expired_sessions()
        except Exception as e:
            logger.exception(e)
        await asyncio.sleep(20 * 60)


@app.on_event("startup")
async def on_startup() -> None:
    setup_app()

    asyncio.create_task(clean_expired_sessions_loop())

    async with db_context():
        await User.initialize()


@app.on_event("shutdown")
async def on_shutdown() -> None:
    pass


@app.head("/status", include_in_schema=False)
async def status() -> None:
    pass<|MERGE_RESOLUTION|>--- conflicted
+++ resolved
@@ -49,18 +49,11 @@
 
 tags: list[Any] = []
 app = FastAPI(
-<<<<<<< HEAD
     title="Bootstrap Academy Backend: Auth Microservice",
     description=__doc__,
     version=get_version().description,
     root_path=ROOT_PATH,
-=======
-    title="FastAPI",
-    description=__doc__,
-    version=get_version().description,
-    root_path=ROOT_PATH,
     root_path_in_servers=False,
->>>>>>> 1588ad01
     servers=[{"url": ROOT_PATH}] if ROOT_PATH else None,
     openapi_tags=tags,
 )

import jwt
from pydantic import BaseModel, Field

from .user import User
from ..utils import example, get_example


class Session(BaseModel):
    id: str = Field(description="Unique identifier for the session")
    user_id: str = Field(description="Unique identifier for the user")
    device_name: str = Field(description="Name of the device")
    last_update: float = Field(description="Timestamp of the last time an access token was created")

    Config = example(
        id="74193090-b88c-4984-9e51-da9cd3372e62",
        user_id=get_example(User)["id"],
        device_name="test device",
        last_update=1615725447.182818,
    )


class Login(BaseModel):
<<<<<<< HEAD
    name_or_email: str
    password: str
    mfa_code: str | None = ""
    recovery_code: str | None = ""
    recaptcha_response: str | None
=======
    name: str = Field(description="Unique username")
    password: str = Field(description="Password of the user")
    mfa_code: str | None = Field(description="MFA TOTP code")
    recovery_code: str | None = Field(description="Recovery code for MFA")
    recaptcha_response: str | None = Field(
        description="Recaptcha response (required if there have been too many failed login attempts)"
    )
>>>>>>> 8882f069


class LoginResponse(BaseModel):
    user: User = Field(description="User that was logged in")
    session: Session = Field(description="Session that was created")
    access_token: str = Field(description="Access token that can be used to authenticate requests")
    refresh_token: str = Field(description="Refresh token that can be used to request a new access token")

    Config = example(  # noqa: S106
        user=get_example(User),
        session=get_example(Session),
        access_token=jwt.encode(
            {"user_id": get_example(User)["id"], "session_id": get_example(Session)["id"], "exp": 0}, "secret"
        ),
        refresh_token="KN4nF8BsiElQi_OoDYQ2BgVdhVirhTw67vOzfHutjONvazRXLsboZ__UG-oI-II3LoMNv9tgd6YBGYRGxNK7Ug",
    )


class OAuthLoginResponse(BaseModel):
    login: LoginResponse | None = Field(description="Login response if the user was successfully logged in")
    register_token: str | None = Field(
        description="OAuth registration token for user creation if no user is linked to the remote account yet"
    )<|MERGE_RESOLUTION|>--- conflicted
+++ resolved
@@ -20,21 +20,13 @@
 
 
 class Login(BaseModel):
-<<<<<<< HEAD
-    name_or_email: str
-    password: str
-    mfa_code: str | None = ""
-    recovery_code: str | None = ""
-    recaptcha_response: str | None
-=======
-    name: str = Field(description="Unique username")
+    name_or_email: str = Field(description="Unique username or email")
     password: str = Field(description="Password of the user")
     mfa_code: str | None = Field(description="MFA TOTP code")
     recovery_code: str | None = Field(description="Recovery code for MFA")
     recaptcha_response: str | None = Field(
         description="Recaptcha response (required if there have been too many failed login attempts)"
     )
->>>>>>> 8882f069
 
 
 class LoginResponse(BaseModel):

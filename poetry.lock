[[package]]
name = "aiohttp"
version = "3.8.1"
description = "Async http client/server framework (asyncio)"
category = "main"
optional = false
python-versions = ">=3.6"

[package.dependencies]
aiosignal = ">=1.1.2"
async-timeout = ">=4.0.0a3,<5.0"
attrs = ">=17.3.0"
charset-normalizer = ">=2.0,<3.0"
frozenlist = ">=1.1.1"
multidict = ">=4.5,<7.0"
yarl = ">=1.0,<2.0"

[package.extras]
speedups = ["aiodns", "brotli", "cchardet"]

[[package]]
name = "aiomysql"
version = "0.1.1"
description = "MySQL driver for asyncio."
category = "main"
optional = false
python-versions = ">=3.7"

[package.dependencies]
PyMySQL = ">=1.0"

[package.extras]
rsa = ["PyMySQL[rsa] (>=1.0)"]
sa = ["sqlalchemy (>=1.0,<1.4)"]

[[package]]
name = "aioredis"
version = "2.0.1"
description = "asyncio (PEP 3156) Redis support"
category = "main"
optional = false
python-versions = ">=3.6"

[package.dependencies]
async-timeout = "*"
typing-extensions = "*"

[package.extras]
hiredis = ["hiredis (>=1.0)"]

[[package]]
name = "aiosignal"
version = "1.2.0"
description = "aiosignal: a list of registered asynchronous callbacks"
category = "main"
optional = false
python-versions = ">=3.6"

[package.dependencies]
frozenlist = ">=1.1.0"

[[package]]
name = "aiosmtplib"
version = "1.1.6"
description = "asyncio SMTP client"
category = "main"
optional = false
python-versions = ">=3.5.2,<4.0.0"

[package.extras]
docs = ["sphinx_autodoc_typehints (>=1.7.0,<2.0.0)", "sphinx (>=2,<4)"]
uvloop = ["uvloop (>=0.13,<0.15)"]

[[package]]
name = "aiosqlite"
version = "0.17.0"
description = "asyncio bridge to the standard sqlite3 module"
category = "dev"
optional = false
python-versions = ">=3.6"

[package.dependencies]
typing_extensions = ">=3.7.2"

[[package]]
name = "alembic"
version = "1.8.1"
description = "A database migration tool for SQLAlchemy."
category = "main"
optional = false
python-versions = ">=3.7"

[package.dependencies]
Mako = "*"
SQLAlchemy = ">=1.3.0"

[package.extras]
tz = ["python-dateutil"]

[[package]]
name = "anyio"
version = "3.6.1"
description = "High level compatibility layer for multiple asynchronous event loop implementations"
category = "main"
optional = false
python-versions = ">=3.6.2"

[package.dependencies]
idna = ">=2.8"
sniffio = ">=1.1"

[package.extras]
doc = ["packaging", "sphinx-rtd-theme", "sphinx-autodoc-typehints (>=1.2.0)"]
test = ["coverage[toml] (>=4.5)", "hypothesis (>=4.0)", "pytest (>=7.0)", "pytest-mock (>=3.6.1)", "trustme", "contextlib2", "uvloop (<0.15)", "mock (>=4)", "uvloop (>=0.15)"]
trio = ["trio (>=0.16)"]

[[package]]
name = "argon2-cffi"
version = "21.3.0"
description = "The secure Argon2 password hashing algorithm."
category = "main"
optional = false
python-versions = ">=3.6"

[package.dependencies]
argon2-cffi-bindings = "*"

[package.extras]
dev = ["pre-commit", "cogapp", "tomli", "coverage[toml] (>=5.0.2)", "hypothesis", "pytest", "sphinx", "sphinx-notfound-page", "furo"]
docs = ["sphinx", "sphinx-notfound-page", "furo"]
tests = ["coverage[toml] (>=5.0.2)", "hypothesis", "pytest"]

[[package]]
name = "argon2-cffi-bindings"
version = "21.2.0"
description = "Low-level CFFI bindings for Argon2"
category = "main"
optional = false
python-versions = ">=3.6"

[package.dependencies]
cffi = ">=1.0.1"

[package.extras]
dev = ["pytest", "cogapp", "pre-commit", "wheel"]
tests = ["pytest"]

[[package]]
name = "astor"
version = "0.8.1"
description = "Read/rewrite/write Python ASTs"
category = "dev"
optional = false
python-versions = "!=3.0.*,!=3.1.*,!=3.2.*,!=3.3.*,>=2.7"

[[package]]
name = "async-timeout"
version = "4.0.2"
description = "Timeout context manager for asyncio programs"
category = "main"
optional = false
python-versions = ">=3.6"

[[package]]
name = "asyncpg"
version = "0.26.0"
description = "An asyncio PostgreSQL driver"
category = "main"
optional = false
python-versions = ">=3.6.0"

[package.extras]
dev = ["Cython (>=0.29.24,<0.30.0)", "pytest (>=6.0)", "Sphinx (>=4.1.2,<4.2.0)", "sphinxcontrib-asyncio (>=0.3.0,<0.4.0)", "sphinx-rtd-theme (>=0.5.2,<0.6.0)", "pycodestyle (>=2.7.0,<2.8.0)", "flake8 (>=3.9.2,<3.10.0)", "uvloop (>=0.15.3)"]
docs = ["Sphinx (>=4.1.2,<4.2.0)", "sphinxcontrib-asyncio (>=0.3.0,<0.4.0)", "sphinx-rtd-theme (>=0.5.2,<0.6.0)"]
test = ["pycodestyle (>=2.7.0,<2.8.0)", "flake8 (>=3.9.2,<3.10.0)", "uvloop (>=0.15.3)"]

[[package]]
name = "atomicwrites"
version = "1.4.1"
description = "Atomic file writes."
category = "dev"
optional = false
python-versions = ">=2.7, !=3.0.*, !=3.1.*, !=3.2.*, !=3.3.*"

[[package]]
name = "attrs"
version = "22.1.0"
description = "Classes Without Boilerplate"
category = "main"
optional = false
python-versions = ">=3.5"

[package.extras]
dev = ["coverage[toml] (>=5.0.2)", "hypothesis", "pympler", "pytest (>=4.3.0)", "mypy (>=0.900,!=0.940)", "pytest-mypy-plugins", "zope.interface", "furo", "sphinx", "sphinx-notfound-page", "pre-commit", "cloudpickle"]
docs = ["furo", "sphinx", "zope.interface", "sphinx-notfound-page"]
tests = ["coverage[toml] (>=5.0.2)", "hypothesis", "pympler", "pytest (>=4.3.0)", "mypy (>=0.900,!=0.940)", "pytest-mypy-plugins", "zope.interface", "cloudpickle"]
tests_no_zope = ["coverage[toml] (>=5.0.2)", "hypothesis", "pympler", "pytest (>=4.3.0)", "mypy (>=0.900,!=0.940)", "pytest-mypy-plugins", "cloudpickle"]

[[package]]
name = "bandit"
version = "1.7.4"
description = "Security oriented static analyser for python code."
category = "dev"
optional = false
python-versions = ">=3.7"

[package.dependencies]
colorama = {version = ">=0.3.9", markers = "platform_system == \"Windows\""}
GitPython = ">=1.0.1"
PyYAML = ">=5.3.1"
stevedore = ">=1.20.0"

[package.extras]
test = ["coverage (>=4.5.4)", "fixtures (>=3.0.0)", "flake8 (>=4.0.0)", "stestr (>=2.5.0)", "testscenarios (>=0.5.0)", "testtools (>=2.3.0)", "toml", "beautifulsoup4 (>=4.8.0)", "pylint (==1.9.4)"]
toml = ["toml"]
yaml = ["pyyaml"]

[[package]]
name = "black"
version = "22.6.0"
description = "The uncompromising code formatter."
category = "dev"
optional = false
python-versions = ">=3.6.2"

[package.dependencies]
click = ">=8.0.0"
mypy-extensions = ">=0.4.3"
pathspec = ">=0.9.0"
platformdirs = ">=2"
tomli = {version = ">=1.1.0", markers = "python_full_version < \"3.11.0a7\""}

[package.extras]
colorama = ["colorama (>=0.4.3)"]
d = ["aiohttp (>=3.7.4)"]
jupyter = ["ipython (>=7.8.0)", "tokenize-rt (>=3.2.0)"]
uvloop = ["uvloop (>=0.15.2)"]

[[package]]
name = "certifi"
version = "2022.6.15"
description = "Python package for providing Mozilla's CA Bundle."
category = "main"
optional = false
python-versions = ">=3.6"

[[package]]
name = "cffi"
version = "1.15.1"
description = "Foreign Function Interface for Python calling C code."
category = "main"
optional = false
python-versions = "*"

[package.dependencies]
pycparser = "*"

[[package]]
name = "charset-normalizer"
version = "2.1.1"
description = "The Real First Universal Charset Detector. Open, modern and actively maintained alternative to Chardet."
category = "main"
optional = false
python-versions = ">=3.6.0"

[package.extras]
unicode_backport = ["unicodedata2"]

[[package]]
name = "click"
version = "8.1.3"
description = "Composable command line interface toolkit"
category = "main"
optional = false
python-versions = ">=3.7"

[package.dependencies]
colorama = {version = "*", markers = "platform_system == \"Windows\""}

[[package]]
name = "colorama"
version = "0.4.5"
description = "Cross-platform colored terminal text."
category = "main"
optional = false
python-versions = ">=2.7, !=3.0.*, !=3.1.*, !=3.2.*, !=3.3.*, !=3.4.*"

[[package]]
name = "coverage"
version = "6.4.4"
description = "Code coverage measurement for Python"
category = "dev"
optional = false
python-versions = ">=3.7"

[package.extras]
toml = ["tomli"]

[[package]]
name = "darglint"
version = "1.8.1"
description = "A utility for ensuring Google-style docstrings stay up to date with the source code."
category = "dev"
optional = false
python-versions = ">=3.6,<4.0"

[[package]]
name = "dnspython"
version = "2.2.1"
description = "DNS toolkit"
category = "main"
optional = false
python-versions = ">=3.6,<4.0"

[package.extras]
dnssec = ["cryptography (>=2.6,<37.0)"]
curio = ["curio (>=1.2,<2.0)", "sniffio (>=1.1,<2.0)"]
doh = ["h2 (>=4.1.0)", "httpx (>=0.21.1)", "requests (>=2.23.0,<3.0.0)", "requests-toolbelt (>=0.9.1,<0.10.0)"]
idna = ["idna (>=2.1,<4.0)"]
trio = ["trio (>=0.14,<0.20)"]
wmi = ["wmi (>=1.5.1,<2.0.0)"]

[[package]]
name = "docutils"
version = "0.19"
description = "Docutils -- Python Documentation Utilities"
category = "dev"
optional = false
python-versions = ">=3.7"

[[package]]
name = "email-validator"
version = "1.2.1"
description = "A robust email syntax and deliverability validation library."
category = "main"
optional = false
python-versions = "!=3.0.*,!=3.1.*,!=3.2.*,!=3.3.*,!=3.4.*,>=2.7"

[package.dependencies]
dnspython = ">=1.15.0"
idna = ">=2.0.0"

[[package]]
name = "eradicate"
version = "2.1.0"
description = "Removes commented-out code."
category = "dev"
optional = false
python-versions = "*"

[[package]]
name = "fastapi"
version = "0.81.0"
description = "FastAPI framework, high performance, easy to learn, fast to code, ready for production"
category = "main"
optional = false
python-versions = ">=3.6.1"

[package.dependencies]
pydantic = ">=1.6.2,<1.7 || >1.7,<1.7.1 || >1.7.1,<1.7.2 || >1.7.2,<1.7.3 || >1.7.3,<1.8 || >1.8,<1.8.1 || >1.8.1,<2.0.0"
starlette = "0.19.1"

[package.extras]
all = ["requests (>=2.24.0,<3.0.0)", "jinja2 (>=2.11.2,<4.0.0)", "python-multipart (>=0.0.5,<0.0.6)", "itsdangerous (>=1.1.0,<3.0.0)", "pyyaml (>=5.3.1,<7.0.0)", "ujson (>=4.0.1,!=4.0.2,!=4.1.0,!=4.2.0,!=4.3.0,!=5.0.0,!=5.1.0,<6.0.0)", "orjson (>=3.2.1,<4.0.0)", "email_validator (>=1.1.1,<2.0.0)", "uvicorn[standard] (>=0.12.0,<0.18.0)"]
dev = ["python-jose[cryptography] (>=3.3.0,<4.0.0)", "passlib[bcrypt] (>=1.7.2,<2.0.0)", "autoflake (>=1.4.0,<2.0.0)", "flake8 (>=3.8.3,<6.0.0)", "uvicorn[standard] (>=0.12.0,<0.18.0)", "pre-commit (>=2.17.0,<3.0.0)"]
doc = ["mkdocs (>=1.1.2,<2.0.0)", "mkdocs-material (>=8.1.4,<9.0.0)", "mdx-include (>=1.4.1,<2.0.0)", "mkdocs-markdownextradata-plugin (>=0.1.7,<0.3.0)", "typer (>=0.4.1,<0.5.0)", "pyyaml (>=5.3.1,<7.0.0)"]
test = ["pytest (>=6.2.4,<7.0.0)", "pytest-cov (>=2.12.0,<4.0.0)", "mypy (==0.910)", "flake8 (>=3.8.3,<6.0.0)", "black (==22.3.0)", "isort (>=5.0.6,<6.0.0)", "requests (>=2.24.0,<3.0.0)", "httpx (>=0.14.0,<0.19.0)", "email_validator (>=1.1.1,<2.0.0)", "sqlalchemy (>=1.3.18,<1.5.0)", "peewee (>=3.13.3,<4.0.0)", "databases[sqlite] (>=0.3.2,<0.6.0)", "orjson (>=3.2.1,<4.0.0)", "ujson (>=4.0.1,!=4.0.2,!=4.1.0,!=4.2.0,!=4.3.0,!=5.0.0,!=5.1.0,<6.0.0)", "python-multipart (>=0.0.5,<0.0.6)", "flask (>=1.1.2,<3.0.0)", "anyio[trio] (>=3.2.1,<4.0.0)", "types-ujson (==4.2.1)", "types-orjson (==3.6.2)", "types-dataclasses (==0.6.5)"]

[[package]]
name = "flake8"
version = "4.0.1"
description = "the modular source code checker: pep8 pyflakes and co"
category = "dev"
optional = false
python-versions = ">=3.6"

[package.dependencies]
mccabe = ">=0.6.0,<0.7.0"
pycodestyle = ">=2.8.0,<2.9.0"
pyflakes = ">=2.4.0,<2.5.0"

[[package]]
name = "flake8-bandit"
version = "3.0.0"
description = "Automated security testing with bandit and flake8."
category = "dev"
optional = false
python-versions = ">=3.6"

[package.dependencies]
bandit = ">=1.7.3"
flake8 = "*"
flake8-polyfill = "*"
pycodestyle = "*"

[[package]]
name = "flake8-broken-line"
version = "0.4.0"
description = "Flake8 plugin to forbid backslashes for line breaks"
category = "dev"
optional = false
python-versions = ">=3.6,<4.0"

[package.dependencies]
flake8 = ">=3.5,<5"

[[package]]
name = "flake8-bugbear"
version = "22.8.23"
description = "A plugin for flake8 finding likely bugs and design problems in your program. Contains warnings that don't belong in pyflakes and pycodestyle."
category = "dev"
optional = false
python-versions = ">=3.6"

[package.dependencies]
attrs = ">=19.2.0"
flake8 = ">=3.0.0"

[package.extras]
dev = ["coverage", "hypothesis", "hypothesmith (>=0.2)", "pre-commit"]

[[package]]
name = "flake8-commas"
version = "2.1.0"
description = "Flake8 lint for trailing commas."
category = "dev"
optional = false
python-versions = "*"

[package.dependencies]
flake8 = ">=2"

[[package]]
name = "flake8-comprehensions"
version = "3.10.0"
description = "A flake8 plugin to help you write better list/set/dict comprehensions."
category = "dev"
optional = false
python-versions = ">=3.7"

[package.dependencies]
flake8 = ">=3.0,<3.2.0 || >3.2.0"

[[package]]
name = "flake8-debugger"
version = "4.1.2"
description = "ipdb/pdb statement checker plugin for flake8"
category = "dev"
optional = false
python-versions = ">=3.7"

[package.dependencies]
flake8 = ">=3.0"
pycodestyle = "*"

[[package]]
name = "flake8-docstrings"
version = "1.6.0"
description = "Extension for flake8 which uses pydocstyle to check docstrings"
category = "dev"
optional = false
python-versions = "*"

[package.dependencies]
flake8 = ">=3"
pydocstyle = ">=2.1"

[[package]]
name = "flake8-eradicate"
version = "1.3.0"
description = "Flake8 plugin to find commented out code"
category = "dev"
optional = false
python-versions = ">=3.6,<4.0"

[package.dependencies]
attrs = "*"
eradicate = ">=2.0,<3.0"
flake8 = ">=3.5,<6"

[[package]]
name = "flake8-isort"
version = "4.2.0"
description = "flake8 plugin that integrates isort ."
category = "dev"
optional = false
python-versions = "*"

[package.dependencies]
flake8 = ">=3.2.1,<6"
isort = ">=4.3.5,<6"

[package.extras]
test = ["pytest-cov"]

[[package]]
name = "flake8-polyfill"
version = "1.0.2"
description = "Polyfill package for Flake8 plugins"
category = "dev"
optional = false
python-versions = "*"

[package.dependencies]
flake8 = "*"

[[package]]
name = "flake8-quotes"
version = "3.3.1"
description = "Flake8 lint for quotes."
category = "dev"
optional = false
python-versions = "*"

[package.dependencies]
flake8 = "*"

[[package]]
name = "flake8-rst-docstrings"
version = "0.2.7"
description = "Python docstring reStructuredText (RST) validator"
category = "dev"
optional = false
python-versions = ">=3.7"

[package.dependencies]
flake8 = ">=3.0.0"
pygments = "*"
restructuredtext-lint = "*"

[[package]]
name = "flake8-string-format"
version = "0.3.0"
description = "string format checker, plugin for flake8"
category = "dev"
optional = false
python-versions = "*"

[package.dependencies]
flake8 = "*"

[[package]]
name = "frozenlist"
version = "1.3.1"
description = "A list-like structure which implements collections.abc.MutableSequence"
category = "main"
optional = false
python-versions = ">=3.7"

[[package]]
name = "gitdb"
version = "4.0.9"
description = "Git Object Database"
category = "dev"
optional = false
python-versions = ">=3.6"

[package.dependencies]
smmap = ">=3.0.1,<6"

[[package]]
name = "gitpython"
version = "3.1.27"
description = "GitPython is a python library used to interact with Git repositories"
category = "dev"
optional = false
python-versions = ">=3.7"

[package.dependencies]
gitdb = ">=4.0.1,<5"

[[package]]
name = "greenlet"
version = "1.1.3"
description = "Lightweight in-process concurrent programming"
category = "main"
optional = false
python-versions = ">=2.7,!=3.0.*,!=3.1.*,!=3.2.*,!=3.3.*,!=3.4.*"

[package.extras]
docs = ["sphinx"]

[[package]]
name = "h11"
version = "0.12.0"
description = "A pure-Python, bring-your-own-I/O implementation of HTTP/1.1"
category = "main"
optional = false
python-versions = ">=3.6"

[[package]]
name = "httpcore"
version = "0.15.0"
description = "A minimal low-level HTTP client."
category = "main"
optional = false
python-versions = ">=3.7"

[package.dependencies]
anyio = ">=3.0.0,<4.0.0"
certifi = "*"
h11 = ">=0.11,<0.13"
sniffio = ">=1.0.0,<2.0.0"

[package.extras]
http2 = ["h2 (>=3,<5)"]
socks = ["socksio (>=1.0.0,<2.0.0)"]

[[package]]
name = "httpx"
version = "0.23.0"
description = "The next generation HTTP client."
category = "main"
optional = false
python-versions = ">=3.7"

[package.dependencies]
certifi = "*"
httpcore = ">=0.15.0,<0.16.0"
rfc3986 = {version = ">=1.3,<2", extras = ["idna2008"]}
sniffio = "*"

[package.extras]
brotli = ["brotlicffi", "brotli"]
cli = ["click (>=8.0.0,<9.0.0)", "rich (>=10,<13)", "pygments (>=2.0.0,<3.0.0)"]
http2 = ["h2 (>=3,<5)"]
socks = ["socksio (>=1.0.0,<2.0.0)"]

[[package]]
name = "idna"
version = "3.3"
description = "Internationalized Domain Names in Applications (IDNA)"
category = "main"
optional = false
python-versions = ">=3.5"

[[package]]
name = "iniconfig"
version = "1.1.1"
description = "iniconfig: brain-dead simple config-ini parsing"
category = "dev"
optional = false
python-versions = "*"

[[package]]
name = "isort"
version = "5.10.1"
description = "A Python utility / library to sort Python imports."
category = "dev"
optional = false
python-versions = ">=3.6.1,<4.0"

[package.extras]
pipfile_deprecated_finder = ["pipreqs", "requirementslib"]
requirements_deprecated_finder = ["pipreqs", "pip-api"]
colors = ["colorama (>=0.4.3,<0.5.0)"]
plugins = ["setuptools"]

[[package]]
name = "jq"
version = "1.2.2"
description = "jq is a lightweight and flexible JSON processor."
category = "main"
optional = false
python-versions = ">=3.5"

[[package]]
name = "mako"
version = "1.2.2"
description = "A super-fast templating language that borrows the best ideas from the existing templating languages."
category = "main"
optional = false
python-versions = ">=3.7"

[package.dependencies]
MarkupSafe = ">=0.9.2"

[package.extras]
babel = ["babel"]
lingua = ["lingua"]
testing = ["pytest"]

[[package]]
name = "markupsafe"
version = "2.1.1"
description = "Safely add untrusted strings to HTML/XML markup."
category = "main"
optional = false
python-versions = ">=3.7"

[[package]]
name = "mccabe"
version = "0.6.1"
description = "McCabe checker, plugin for flake8"
category = "dev"
optional = false
python-versions = "*"

[[package]]
name = "multidict"
version = "6.0.2"
description = "multidict implementation"
category = "main"
optional = false
python-versions = ">=3.7"

[[package]]
name = "mypy"
version = "0.971"
description = "Optional static typing for Python"
category = "dev"
optional = false
python-versions = ">=3.6"

[package.dependencies]
mypy-extensions = ">=0.4.3"
tomli = {version = ">=1.1.0", markers = "python_version < \"3.11\""}
typing-extensions = ">=3.10"

[package.extras]
dmypy = ["psutil (>=4.0)"]
python2 = ["typed-ast (>=1.4.0,<2)"]
reports = ["lxml"]

[[package]]
name = "mypy-extensions"
version = "0.4.3"
description = "Experimental type system extensions for programs checked with the mypy typechecker."
category = "dev"
optional = false
python-versions = "*"

[[package]]
name = "packaging"
version = "21.3"
description = "Core utilities for Python packages"
category = "dev"
optional = false
python-versions = ">=3.6"

[package.dependencies]
pyparsing = ">=2.0.2,<3.0.5 || >3.0.5"

[[package]]
name = "pathspec"
version = "0.9.0"
description = "Utility library for gitignore style pattern matching of file paths."
category = "dev"
optional = false
python-versions = "!=3.0.*,!=3.1.*,!=3.2.*,!=3.3.*,!=3.4.*,>=2.7"

[[package]]
name = "pbr"
version = "5.10.0"
description = "Python Build Reasonableness"
category = "dev"
optional = false
python-versions = ">=2.6"

[[package]]
name = "pep8-naming"
version = "0.12.1"
description = "Check PEP-8 naming conventions, plugin for flake8"
category = "dev"
optional = false
python-versions = "*"

[package.dependencies]
flake8 = ">=3.9.1"
flake8-polyfill = ">=1.0.2,<2"

[[package]]
name = "platformdirs"
version = "2.5.2"
description = "A small Python module for determining appropriate platform-specific dirs, e.g. a \"user data dir\"."
category = "dev"
optional = false
python-versions = ">=3.7"

[package.extras]
docs = ["furo (>=2021.7.5b38)", "proselint (>=0.10.2)", "sphinx-autodoc-typehints (>=1.12)", "sphinx (>=4)"]
test = ["appdirs (==1.4.4)", "pytest-cov (>=2.7)", "pytest-mock (>=3.6)", "pytest (>=6)"]

[[package]]
name = "pluggy"
version = "1.0.0"
description = "plugin and hook calling mechanisms for python"
category = "dev"
optional = false
python-versions = ">=3.6"

[package.extras]
dev = ["pre-commit", "tox"]
testing = ["pytest", "pytest-benchmark"]

[[package]]
name = "py"
version = "1.11.0"
description = "library with cross-python path, ini-parsing, io, code, log facilities"
category = "dev"
optional = false
python-versions = ">=2.7, !=3.0.*, !=3.1.*, !=3.2.*, !=3.3.*, !=3.4.*"

[[package]]
name = "pycodestyle"
version = "2.8.0"
description = "Python style guide checker"
category = "dev"
optional = false
python-versions = ">=2.7, !=3.0.*, !=3.1.*, !=3.2.*, !=3.3.*, !=3.4.*"

[[package]]
name = "pycparser"
version = "2.21"
description = "C parser in Python"
category = "main"
optional = false
python-versions = ">=2.7, !=3.0.*, !=3.1.*, !=3.2.*, !=3.3.*"

[[package]]
name = "pydantic"
version = "1.10.0"
description = "Data validation and settings management using python type hints"
category = "main"
optional = false
python-versions = ">=3.7"

[package.dependencies]
typing-extensions = ">=4.1.0"

[package.extras]
dotenv = ["python-dotenv (>=0.10.4)"]
email = ["email-validator (>=1.0.3)"]

[[package]]
name = "pydocstyle"
version = "6.1.1"
description = "Python docstring style checker"
category = "dev"
optional = false
python-versions = ">=3.6"

[package.dependencies]
snowballstemmer = "*"

[package.extras]
toml = ["toml"]

[[package]]
name = "pyflakes"
version = "2.4.0"
description = "passive checker of Python programs"
category = "dev"
optional = false
python-versions = ">=2.7, !=3.0.*, !=3.1.*, !=3.2.*, !=3.3.*"

[[package]]
name = "pygments"
version = "2.13.0"
description = "Pygments is a syntax highlighting package written in Python."
category = "dev"
optional = false
python-versions = ">=3.6"

[package.extras]
plugins = ["importlib-metadata"]

[[package]]
name = "pyjwt"
version = "2.4.0"
description = "JSON Web Token implementation in Python"
category = "main"
optional = false
python-versions = ">=3.6"

[package.extras]
crypto = ["cryptography (>=3.3.1)"]
dev = ["sphinx", "sphinx-rtd-theme", "zope.interface", "cryptography (>=3.3.1)", "pytest (>=6.0.0,<7.0.0)", "coverage[toml] (==5.0.4)", "mypy", "pre-commit"]
docs = ["sphinx", "sphinx-rtd-theme", "zope.interface"]
tests = ["pytest (>=6.0.0,<7.0.0)", "coverage[toml] (==5.0.4)"]

[[package]]
name = "pymysql"
version = "1.0.2"
description = "Pure Python MySQL Driver"
category = "main"
optional = false
python-versions = ">=3.6"

[package.extras]
ed25519 = ["PyNaCl (>=1.4.0)"]
rsa = ["cryptography"]

[[package]]
name = "pyotp"
version = "2.6.0"
description = "Python One Time Password Library"
category = "main"
optional = false
python-versions = "*"

[[package]]
name = "pyparsing"
version = "3.0.9"
description = "pyparsing module - Classes and methods to define and execute parsing grammars"
category = "dev"
optional = false
python-versions = ">=3.6.8"

[package.extras]
diagrams = ["railroad-diagrams", "jinja2"]

[[package]]
name = "pytest"
version = "7.1.2"
description = "pytest: simple powerful testing with Python"
category = "dev"
optional = false
python-versions = ">=3.7"

[package.dependencies]
atomicwrites = {version = ">=1.0", markers = "sys_platform == \"win32\""}
attrs = ">=19.2.0"
colorama = {version = "*", markers = "sys_platform == \"win32\""}
iniconfig = "*"
packaging = "*"
pluggy = ">=0.12,<2.0"
py = ">=1.8.2"
tomli = ">=1.0.0"

[package.extras]
testing = ["argcomplete", "hypothesis (>=3.56)", "mock", "nose", "pygments (>=2.7.2)", "requests", "xmlschema"]

[[package]]
name = "pytest-asyncio"
version = "0.19.0"
description = "Pytest support for asyncio"
category = "dev"
optional = false
python-versions = ">=3.7"

[package.dependencies]
pytest = ">=6.1.0"

[package.extras]
testing = ["coverage (>=6.2)", "hypothesis (>=5.7.1)", "flaky (>=3.5.0)", "mypy (>=0.931)", "pytest-trio (>=0.7.0)"]

[[package]]
name = "pytest-mock"
version = "3.8.2"
description = "Thin-wrapper around the mock package for easier use with pytest"
category = "dev"
optional = false
python-versions = ">=3.7"

[package.dependencies]
pytest = ">=5.0"

[package.extras]
dev = ["pre-commit", "tox", "pytest-asyncio"]

[[package]]
name = "pyyaml"
version = "6.0"
description = "YAML parser and emitter for Python"
category = "dev"
optional = false
python-versions = ">=3.6"

[[package]]
name = "restructuredtext-lint"
version = "1.4.0"
description = "reStructuredText linter"
category = "dev"
optional = false
python-versions = "*"

[package.dependencies]
docutils = ">=0.11,<1.0"

[[package]]
name = "rfc3986"
version = "1.5.0"
description = "Validating URI References per RFC 3986"
category = "main"
optional = false
python-versions = "*"

[package.dependencies]
idna = {version = "*", optional = true, markers = "extra == \"idna2008\""}

[package.extras]
idna2008 = ["idna"]

[[package]]
name = "sentry-sdk"
version = "1.9.5"
description = "Python client for Sentry (https://sentry.io)"
category = "main"
optional = false
python-versions = "*"

[package.dependencies]
certifi = "*"
urllib3 = [
    {version = ">=1.26.9", markers = "python_version >= \"3.5\""},
    {version = ">=1.26.11", markers = "python_version >= \"3.6\""},
]

[package.extras]
aiohttp = ["aiohttp (>=3.5)"]
beam = ["apache-beam (>=2.12)"]
bottle = ["bottle (>=0.12.13)"]
celery = ["celery (>=3)"]
chalice = ["chalice (>=1.16.0)"]
django = ["django (>=1.8)"]
falcon = ["falcon (>=1.4)"]
fastapi = ["fastapi (>=0.79.0)"]
flask = ["flask (>=0.11)", "blinker (>=1.1)"]
httpx = ["httpx (>=0.16.0)"]
pure_eval = ["pure-eval", "executing", "asttokens"]
pyspark = ["pyspark (>=2.4.4)"]
quart = ["quart (>=0.16.1)", "blinker (>=1.1)"]
rq = ["rq (>=0.6)"]
sanic = ["sanic (>=0.8)"]
sqlalchemy = ["sqlalchemy (>=1.2)"]
starlette = ["starlette (>=0.19.1)"]
tornado = ["tornado (>=5)"]

[[package]]
name = "smmap"
version = "5.0.0"
description = "A pure Python implementation of a sliding window memory map manager"
category = "dev"
optional = false
python-versions = ">=3.6"

[[package]]
name = "sniffio"
version = "1.2.0"
description = "Sniff out which async library your code is running under"
category = "main"
optional = false
python-versions = ">=3.5"

[[package]]
name = "snowballstemmer"
version = "2.2.0"
description = "This package provides 29 stemmers for 28 languages generated from Snowball algorithms."
category = "dev"
optional = false
python-versions = "*"

[[package]]
name = "sqlalchemy"
version = "1.4.40"
description = "Database Abstraction Library"
category = "main"
optional = false
python-versions = "!=3.0.*,!=3.1.*,!=3.2.*,!=3.3.*,!=3.4.*,!=3.5.*,>=2.7"

[package.dependencies]
greenlet = {version = "!=0.4.17", markers = "python_version >= \"3\" and (platform_machine == \"aarch64\" or platform_machine == \"ppc64le\" or platform_machine == \"x86_64\" or platform_machine == \"amd64\" or platform_machine == \"AMD64\" or platform_machine == \"win32\" or platform_machine == \"WIN32\")"}
mypy = {version = ">=0.910", optional = true, markers = "python_version >= \"3\" and extra == \"mypy\""}
sqlalchemy2-stubs = {version = "*", optional = true, markers = "extra == \"mypy\""}

[package.extras]
aiomysql = ["greenlet (!=0.4.17)", "aiomysql"]
aiosqlite = ["typing_extensions (!=3.10.0.1)", "greenlet (!=0.4.17)", "aiosqlite"]
asyncio = ["greenlet (!=0.4.17)"]
asyncmy = ["greenlet (!=0.4.17)", "asyncmy (>=0.2.3,!=0.2.4)"]
mariadb_connector = ["mariadb (>=1.0.1,!=1.1.2)"]
mssql = ["pyodbc"]
mssql_pymssql = ["pymssql"]
mssql_pyodbc = ["pyodbc"]
mypy = ["sqlalchemy2-stubs", "mypy (>=0.910)"]
mysql = ["mysqlclient (>=1.4.0,<2)", "mysqlclient (>=1.4.0)"]
mysql_connector = ["mysql-connector-python"]
oracle = ["cx_oracle (>=7,<8)", "cx_oracle (>=7)"]
postgresql = ["psycopg2 (>=2.7)"]
postgresql_asyncpg = ["greenlet (!=0.4.17)", "asyncpg"]
postgresql_pg8000 = ["pg8000 (>=1.16.6,!=1.29.0)"]
postgresql_psycopg2binary = ["psycopg2-binary"]
postgresql_psycopg2cffi = ["psycopg2cffi"]
pymysql = ["pymysql (<1)", "pymysql"]
sqlcipher = ["sqlcipher3-binary"]

[[package]]
name = "sqlalchemy2-stubs"
version = "0.0.2a26"
description = "Typing Stubs for SQLAlchemy 1.4"
category = "dev"
optional = false
python-versions = ">=3.6"

[package.dependencies]
typing-extensions = ">=3.7.4"

[[package]]
name = "starlette"
version = "0.19.1"
description = "The little ASGI library that shines."
category = "main"
optional = false
python-versions = ">=3.6"

[package.dependencies]
anyio = ">=3.4.0,<5"

[package.extras]
full = ["itsdangerous", "jinja2", "python-multipart", "pyyaml", "requests"]

[[package]]
name = "stevedore"
version = "4.0.0"
description = "Manage dynamic plugins for Python applications"
category = "dev"
optional = false
python-versions = ">=3.8"

[package.dependencies]
pbr = ">=2.0.0,<2.1.0 || >2.1.0"

[[package]]
name = "tomli"
version = "2.0.1"
description = "A lil' TOML parser"
category = "dev"
optional = false
python-versions = ">=3.7"

[[package]]
name = "typing-extensions"
version = "4.3.0"
description = "Backported and Experimental Type Hints for Python 3.7+"
category = "main"
optional = false
python-versions = ">=3.7"

[[package]]
name = "urllib3"
version = "1.26.12"
description = "HTTP library with thread-safe connection pooling, file post, and more."
category = "main"
optional = false
python-versions = ">=2.7, !=3.0.*, !=3.1.*, !=3.2.*, !=3.3.*, !=3.4.*, !=3.5.*, <4"

[package.extras]
brotli = ["brotlicffi (>=0.8.0)", "brotli (>=1.0.9)", "brotlipy (>=0.6.0)"]
secure = ["pyOpenSSL (>=0.14)", "cryptography (>=1.3.4)", "idna (>=2.0.0)", "certifi", "urllib3-secure-extra", "ipaddress"]
socks = ["PySocks (>=1.5.6,!=1.5.7,<2.0)"]

[[package]]
name = "uvicorn"
version = "0.18.3"
description = "The lightning-fast ASGI server."
category = "main"
optional = false
python-versions = ">=3.7"

[package.dependencies]
click = ">=7.0"
h11 = ">=0.8"

[package.extras]
standard = ["colorama (>=0.4)", "httptools (>=0.4.0)", "python-dotenv (>=0.13)", "pyyaml (>=5.1)", "uvloop (>=0.14.0,!=0.15.0,!=0.15.1)", "watchfiles (>=0.13)", "websockets (>=10.0)"]

[[package]]
name = "wemake-python-styleguide"
version = "0.16.1"
description = "The strictest and most opinionated python linter ever"
category = "dev"
optional = false
python-versions = ">=3.6,<4.0"

[package.dependencies]
astor = ">=0.8,<0.9"
attrs = "*"
darglint = ">=1.2,<2.0"
flake8 = ">=3.7,<5"
flake8-bandit = ">=2.1,<4"
flake8-broken-line = ">=0.3,<0.5"
flake8-bugbear = ">=20.1,<23.0"
flake8-commas = ">=2.0,<3.0"
flake8-comprehensions = ">=3.1,<4.0"
flake8-debugger = ">=4.0,<5.0"
flake8-docstrings = ">=1.3,<2.0"
flake8-eradicate = ">=1.0,<2.0"
flake8-isort = ">=4.0,<5.0"
flake8-quotes = ">=3.0,<4.0"
flake8-rst-docstrings = ">=0.2,<0.3"
flake8-string-format = ">=0.3,<0.4"
pep8-naming = ">=0.11,<0.13"
pygments = ">=2.4,<3.0"
typing_extensions = ">=3.6,<5.0"

[[package]]
name = "yarl"
version = "1.8.1"
description = "Yet another URL library"
category = "main"
optional = false
python-versions = ">=3.7"

[package.dependencies]
idna = ">=2.0"
multidict = ">=4.0"

[metadata]
lock-version = "1.1"
python-versions = "^3.10"
<<<<<<< HEAD
content-hash = "c246675d0205e339387b6a598bb5315370232a25a7a319479e0d6d0bef2e209c"
=======
content-hash = "01a4a9215276ebe1e34862658bc2c718446232e536706feeba53373e3b7acb99"
>>>>>>> 1588ad01

[metadata.files]
aiohttp = [
    {file = "aiohttp-3.8.1-cp310-cp310-macosx_10_9_universal2.whl", hash = "sha256:1ed0b6477896559f17b9eaeb6d38e07f7f9ffe40b9f0f9627ae8b9926ae260a8"},
    {file = "aiohttp-3.8.1-cp310-cp310-macosx_10_9_x86_64.whl", hash = "sha256:7dadf3c307b31e0e61689cbf9e06be7a867c563d5a63ce9dca578f956609abf8"},
    {file = "aiohttp-3.8.1-cp310-cp310-macosx_11_0_arm64.whl", hash = "sha256:a79004bb58748f31ae1cbe9fa891054baaa46fb106c2dc7af9f8e3304dc30316"},
    {file = "aiohttp-3.8.1-cp310-cp310-manylinux_2_17_aarch64.manylinux2014_aarch64.whl", hash = "sha256:12de6add4038df8f72fac606dff775791a60f113a725c960f2bab01d8b8e6b15"},
    {file = "aiohttp-3.8.1-cp310-cp310-manylinux_2_17_ppc64le.manylinux2014_ppc64le.whl", hash = "sha256:6f0d5f33feb5f69ddd57a4a4bd3d56c719a141080b445cbf18f238973c5c9923"},
    {file = "aiohttp-3.8.1-cp310-cp310-manylinux_2_17_s390x.manylinux2014_s390x.whl", hash = "sha256:eaba923151d9deea315be1f3e2b31cc39a6d1d2f682f942905951f4e40200922"},
    {file = "aiohttp-3.8.1-cp310-cp310-manylinux_2_5_i686.manylinux1_i686.manylinux_2_12_i686.manylinux2010_i686.whl", hash = "sha256:099ebd2c37ac74cce10a3527d2b49af80243e2a4fa39e7bce41617fbc35fa3c1"},
    {file = "aiohttp-3.8.1-cp310-cp310-manylinux_2_5_x86_64.manylinux1_x86_64.manylinux_2_12_x86_64.manylinux2010_x86_64.whl", hash = "sha256:2e5d962cf7e1d426aa0e528a7e198658cdc8aa4fe87f781d039ad75dcd52c516"},
    {file = "aiohttp-3.8.1-cp310-cp310-musllinux_1_1_aarch64.whl", hash = "sha256:fa0ffcace9b3aa34d205d8130f7873fcfefcb6a4dd3dd705b0dab69af6712642"},
    {file = "aiohttp-3.8.1-cp310-cp310-musllinux_1_1_i686.whl", hash = "sha256:61bfc23df345d8c9716d03717c2ed5e27374e0fe6f659ea64edcd27b4b044cf7"},
    {file = "aiohttp-3.8.1-cp310-cp310-musllinux_1_1_ppc64le.whl", hash = "sha256:31560d268ff62143e92423ef183680b9829b1b482c011713ae941997921eebc8"},
    {file = "aiohttp-3.8.1-cp310-cp310-musllinux_1_1_s390x.whl", hash = "sha256:01d7bdb774a9acc838e6b8f1d114f45303841b89b95984cbb7d80ea41172a9e3"},
    {file = "aiohttp-3.8.1-cp310-cp310-musllinux_1_1_x86_64.whl", hash = "sha256:97ef77eb6b044134c0b3a96e16abcb05ecce892965a2124c566af0fd60f717e2"},
    {file = "aiohttp-3.8.1-cp310-cp310-win32.whl", hash = "sha256:c2aef4703f1f2ddc6df17519885dbfa3514929149d3ff900b73f45998f2532fa"},
    {file = "aiohttp-3.8.1-cp310-cp310-win_amd64.whl", hash = "sha256:713ac174a629d39b7c6a3aa757b337599798da4c1157114a314e4e391cd28e32"},
    {file = "aiohttp-3.8.1-cp36-cp36m-macosx_10_9_x86_64.whl", hash = "sha256:473d93d4450880fe278696549f2e7aed8cd23708c3c1997981464475f32137db"},
    {file = "aiohttp-3.8.1-cp36-cp36m-manylinux_2_17_aarch64.manylinux2014_aarch64.whl", hash = "sha256:99b5eeae8e019e7aad8af8bb314fb908dd2e028b3cdaad87ec05095394cce632"},
    {file = "aiohttp-3.8.1-cp36-cp36m-manylinux_2_17_ppc64le.manylinux2014_ppc64le.whl", hash = "sha256:3af642b43ce56c24d063325dd2cf20ee012d2b9ba4c3c008755a301aaea720ad"},
    {file = "aiohttp-3.8.1-cp36-cp36m-manylinux_2_17_s390x.manylinux2014_s390x.whl", hash = "sha256:c3630c3ef435c0a7c549ba170a0633a56e92629aeed0e707fec832dee313fb7a"},
    {file = "aiohttp-3.8.1-cp36-cp36m-manylinux_2_5_i686.manylinux1_i686.manylinux_2_12_i686.manylinux2010_i686.whl", hash = "sha256:4a4a4e30bf1edcad13fb0804300557aedd07a92cabc74382fdd0ba6ca2661091"},
    {file = "aiohttp-3.8.1-cp36-cp36m-manylinux_2_5_x86_64.manylinux1_x86_64.manylinux_2_12_x86_64.manylinux2010_x86_64.whl", hash = "sha256:6f8b01295e26c68b3a1b90efb7a89029110d3a4139270b24fda961893216c440"},
    {file = "aiohttp-3.8.1-cp36-cp36m-musllinux_1_1_aarch64.whl", hash = "sha256:a25fa703a527158aaf10dafd956f7d42ac6d30ec80e9a70846253dd13e2f067b"},
    {file = "aiohttp-3.8.1-cp36-cp36m-musllinux_1_1_i686.whl", hash = "sha256:5bfde62d1d2641a1f5173b8c8c2d96ceb4854f54a44c23102e2ccc7e02f003ec"},
    {file = "aiohttp-3.8.1-cp36-cp36m-musllinux_1_1_ppc64le.whl", hash = "sha256:51467000f3647d519272392f484126aa716f747859794ac9924a7aafa86cd411"},
    {file = "aiohttp-3.8.1-cp36-cp36m-musllinux_1_1_s390x.whl", hash = "sha256:03a6d5349c9ee8f79ab3ff3694d6ce1cfc3ced1c9d36200cb8f08ba06bd3b782"},
    {file = "aiohttp-3.8.1-cp36-cp36m-musllinux_1_1_x86_64.whl", hash = "sha256:102e487eeb82afac440581e5d7f8f44560b36cf0bdd11abc51a46c1cd88914d4"},
    {file = "aiohttp-3.8.1-cp36-cp36m-win32.whl", hash = "sha256:4aed991a28ea3ce320dc8ce655875e1e00a11bdd29fe9444dd4f88c30d558602"},
    {file = "aiohttp-3.8.1-cp36-cp36m-win_amd64.whl", hash = "sha256:b0e20cddbd676ab8a64c774fefa0ad787cc506afd844de95da56060348021e96"},
    {file = "aiohttp-3.8.1-cp37-cp37m-macosx_10_9_x86_64.whl", hash = "sha256:37951ad2f4a6df6506750a23f7cbabad24c73c65f23f72e95897bb2cecbae676"},
    {file = "aiohttp-3.8.1-cp37-cp37m-manylinux_2_17_aarch64.manylinux2014_aarch64.whl", hash = "sha256:5c23b1ad869653bc818e972b7a3a79852d0e494e9ab7e1a701a3decc49c20d51"},
    {file = "aiohttp-3.8.1-cp37-cp37m-manylinux_2_17_ppc64le.manylinux2014_ppc64le.whl", hash = "sha256:15b09b06dae900777833fe7fc4b4aa426556ce95847a3e8d7548e2d19e34edb8"},
    {file = "aiohttp-3.8.1-cp37-cp37m-manylinux_2_17_s390x.manylinux2014_s390x.whl", hash = "sha256:477c3ea0ba410b2b56b7efb072c36fa91b1e6fc331761798fa3f28bb224830dd"},
    {file = "aiohttp-3.8.1-cp37-cp37m-manylinux_2_5_i686.manylinux1_i686.manylinux_2_12_i686.manylinux2010_i686.whl", hash = "sha256:2f2f69dca064926e79997f45b2f34e202b320fd3782f17a91941f7eb85502ee2"},
    {file = "aiohttp-3.8.1-cp37-cp37m-manylinux_2_5_x86_64.manylinux1_x86_64.manylinux_2_12_x86_64.manylinux2010_x86_64.whl", hash = "sha256:ef9612483cb35171d51d9173647eed5d0069eaa2ee812793a75373447d487aa4"},
    {file = "aiohttp-3.8.1-cp37-cp37m-musllinux_1_1_aarch64.whl", hash = "sha256:6d69f36d445c45cda7b3b26afef2fc34ef5ac0cdc75584a87ef307ee3c8c6d00"},
    {file = "aiohttp-3.8.1-cp37-cp37m-musllinux_1_1_i686.whl", hash = "sha256:55c3d1072704d27401c92339144d199d9de7b52627f724a949fc7d5fc56d8b93"},
    {file = "aiohttp-3.8.1-cp37-cp37m-musllinux_1_1_ppc64le.whl", hash = "sha256:b9d00268fcb9f66fbcc7cd9fe423741d90c75ee029a1d15c09b22d23253c0a44"},
    {file = "aiohttp-3.8.1-cp37-cp37m-musllinux_1_1_s390x.whl", hash = "sha256:07b05cd3305e8a73112103c834e91cd27ce5b4bd07850c4b4dbd1877d3f45be7"},
    {file = "aiohttp-3.8.1-cp37-cp37m-musllinux_1_1_x86_64.whl", hash = "sha256:c34dc4958b232ef6188c4318cb7b2c2d80521c9a56c52449f8f93ab7bc2a8a1c"},
    {file = "aiohttp-3.8.1-cp37-cp37m-win32.whl", hash = "sha256:d2f9b69293c33aaa53d923032fe227feac867f81682f002ce33ffae978f0a9a9"},
    {file = "aiohttp-3.8.1-cp37-cp37m-win_amd64.whl", hash = "sha256:6ae828d3a003f03ae31915c31fa684b9890ea44c9c989056fea96e3d12a9fa17"},
    {file = "aiohttp-3.8.1-cp38-cp38-macosx_10_9_universal2.whl", hash = "sha256:0c7ebbbde809ff4e970824b2b6cb7e4222be6b95a296e46c03cf050878fc1785"},
    {file = "aiohttp-3.8.1-cp38-cp38-macosx_10_9_x86_64.whl", hash = "sha256:8b7ef7cbd4fec9a1e811a5de813311ed4f7ac7d93e0fda233c9b3e1428f7dd7b"},
    {file = "aiohttp-3.8.1-cp38-cp38-macosx_11_0_arm64.whl", hash = "sha256:c3d6a4d0619e09dcd61021debf7059955c2004fa29f48788a3dfaf9c9901a7cd"},
    {file = "aiohttp-3.8.1-cp38-cp38-manylinux_2_17_aarch64.manylinux2014_aarch64.whl", hash = "sha256:718626a174e7e467f0558954f94af117b7d4695d48eb980146016afa4b580b2e"},
    {file = "aiohttp-3.8.1-cp38-cp38-manylinux_2_17_ppc64le.manylinux2014_ppc64le.whl", hash = "sha256:589c72667a5febd36f1315aa6e5f56dd4aa4862df295cb51c769d16142ddd7cd"},
    {file = "aiohttp-3.8.1-cp38-cp38-manylinux_2_17_s390x.manylinux2014_s390x.whl", hash = "sha256:2ed076098b171573161eb146afcb9129b5ff63308960aeca4b676d9d3c35e700"},
    {file = "aiohttp-3.8.1-cp38-cp38-manylinux_2_5_i686.manylinux1_i686.manylinux_2_12_i686.manylinux2010_i686.whl", hash = "sha256:086f92daf51a032d062ec5f58af5ca6a44d082c35299c96376a41cbb33034675"},
    {file = "aiohttp-3.8.1-cp38-cp38-manylinux_2_5_x86_64.manylinux1_x86_64.manylinux_2_12_x86_64.manylinux2010_x86_64.whl", hash = "sha256:11691cf4dc5b94236ccc609b70fec991234e7ef8d4c02dd0c9668d1e486f5abf"},
    {file = "aiohttp-3.8.1-cp38-cp38-musllinux_1_1_aarch64.whl", hash = "sha256:31d1e1c0dbf19ebccbfd62eff461518dcb1e307b195e93bba60c965a4dcf1ba0"},
    {file = "aiohttp-3.8.1-cp38-cp38-musllinux_1_1_i686.whl", hash = "sha256:11a67c0d562e07067c4e86bffc1553f2cf5b664d6111c894671b2b8712f3aba5"},
    {file = "aiohttp-3.8.1-cp38-cp38-musllinux_1_1_ppc64le.whl", hash = "sha256:bb01ba6b0d3f6c68b89fce7305080145d4877ad3acaed424bae4d4ee75faa950"},
    {file = "aiohttp-3.8.1-cp38-cp38-musllinux_1_1_s390x.whl", hash = "sha256:44db35a9e15d6fe5c40d74952e803b1d96e964f683b5a78c3cc64eb177878155"},
    {file = "aiohttp-3.8.1-cp38-cp38-musllinux_1_1_x86_64.whl", hash = "sha256:844a9b460871ee0a0b0b68a64890dae9c415e513db0f4a7e3cab41a0f2fedf33"},
    {file = "aiohttp-3.8.1-cp38-cp38-win32.whl", hash = "sha256:7d08744e9bae2ca9c382581f7dce1273fe3c9bae94ff572c3626e8da5b193c6a"},
    {file = "aiohttp-3.8.1-cp38-cp38-win_amd64.whl", hash = "sha256:04d48b8ce6ab3cf2097b1855e1505181bdd05586ca275f2505514a6e274e8e75"},
    {file = "aiohttp-3.8.1-cp39-cp39-macosx_10_9_universal2.whl", hash = "sha256:f5315a2eb0239185af1bddb1abf472d877fede3cc8d143c6cddad37678293237"},
    {file = "aiohttp-3.8.1-cp39-cp39-macosx_10_9_x86_64.whl", hash = "sha256:a996d01ca39b8dfe77440f3cd600825d05841088fd6bc0144cc6c2ec14cc5f74"},
    {file = "aiohttp-3.8.1-cp39-cp39-macosx_11_0_arm64.whl", hash = "sha256:13487abd2f761d4be7c8ff9080de2671e53fff69711d46de703c310c4c9317ca"},
    {file = "aiohttp-3.8.1-cp39-cp39-manylinux_2_17_aarch64.manylinux2014_aarch64.whl", hash = "sha256:ea302f34477fda3f85560a06d9ebdc7fa41e82420e892fc50b577e35fc6a50b2"},
    {file = "aiohttp-3.8.1-cp39-cp39-manylinux_2_17_ppc64le.manylinux2014_ppc64le.whl", hash = "sha256:a2f635ce61a89c5732537a7896b6319a8fcfa23ba09bec36e1b1ac0ab31270d2"},
    {file = "aiohttp-3.8.1-cp39-cp39-manylinux_2_17_s390x.manylinux2014_s390x.whl", hash = "sha256:e999f2d0e12eea01caeecb17b653f3713d758f6dcc770417cf29ef08d3931421"},
    {file = "aiohttp-3.8.1-cp39-cp39-manylinux_2_5_i686.manylinux1_i686.manylinux_2_12_i686.manylinux2010_i686.whl", hash = "sha256:0770e2806a30e744b4e21c9d73b7bee18a1cfa3c47991ee2e5a65b887c49d5cf"},
    {file = "aiohttp-3.8.1-cp39-cp39-manylinux_2_5_x86_64.manylinux1_x86_64.manylinux_2_12_x86_64.manylinux2010_x86_64.whl", hash = "sha256:d15367ce87c8e9e09b0f989bfd72dc641bcd04ba091c68cd305312d00962addd"},
    {file = "aiohttp-3.8.1-cp39-cp39-musllinux_1_1_aarch64.whl", hash = "sha256:6c7cefb4b0640703eb1069835c02486669312bf2f12b48a748e0a7756d0de33d"},
    {file = "aiohttp-3.8.1-cp39-cp39-musllinux_1_1_i686.whl", hash = "sha256:71927042ed6365a09a98a6377501af5c9f0a4d38083652bcd2281a06a5976724"},
    {file = "aiohttp-3.8.1-cp39-cp39-musllinux_1_1_ppc64le.whl", hash = "sha256:28d490af82bc6b7ce53ff31337a18a10498303fe66f701ab65ef27e143c3b0ef"},
    {file = "aiohttp-3.8.1-cp39-cp39-musllinux_1_1_s390x.whl", hash = "sha256:b6613280ccedf24354406caf785db748bebbddcf31408b20c0b48cb86af76866"},
    {file = "aiohttp-3.8.1-cp39-cp39-musllinux_1_1_x86_64.whl", hash = "sha256:81e3d8c34c623ca4e36c46524a3530e99c0bc95ed068fd6e9b55cb721d408fb2"},
    {file = "aiohttp-3.8.1-cp39-cp39-win32.whl", hash = "sha256:7187a76598bdb895af0adbd2fb7474d7f6025d170bc0a1130242da817ce9e7d1"},
    {file = "aiohttp-3.8.1-cp39-cp39-win_amd64.whl", hash = "sha256:1c182cb873bc91b411e184dab7a2b664d4fea2743df0e4d57402f7f3fa644bac"},
    {file = "aiohttp-3.8.1.tar.gz", hash = "sha256:fc5471e1a54de15ef71c1bc6ebe80d4dc681ea600e68bfd1cbce40427f0b7578"},
]
aiomysql = [
    {file = "aiomysql-0.1.1-py3-none-any.whl", hash = "sha256:b66fa1481ca71c5ee0d933ec3abf51f6136543a3710ba80b134eb33da7ed6f13"},
    {file = "aiomysql-0.1.1.tar.gz", hash = "sha256:0d686c4fdae6b67d1825d8be60fa3b0e644fca2c84d3c936d850fc259c8e107e"},
]
aioredis = [
    {file = "aioredis-2.0.1-py3-none-any.whl", hash = "sha256:9ac0d0b3b485d293b8ca1987e6de8658d7dafcca1cddfcd1d506cae8cdebfdd6"},
    {file = "aioredis-2.0.1.tar.gz", hash = "sha256:eaa51aaf993f2d71f54b70527c440437ba65340588afeb786cd87c55c89cd98e"},
]
aiosignal = [
    {file = "aiosignal-1.2.0-py3-none-any.whl", hash = "sha256:26e62109036cd181df6e6ad646f91f0dcfd05fe16d0cb924138ff2ab75d64e3a"},
    {file = "aiosignal-1.2.0.tar.gz", hash = "sha256:78ed67db6c7b7ced4f98e495e572106d5c432a93e1ddd1bf475e1dc05f5b7df2"},
]
aiosmtplib = []
aiosqlite = []
alembic = []
anyio = [
    {file = "anyio-3.6.1-py3-none-any.whl", hash = "sha256:cb29b9c70620506a9a8f87a309591713446953302d7d995344d0d7c6c0c9a7be"},
    {file = "anyio-3.6.1.tar.gz", hash = "sha256:413adf95f93886e442aea925f3ee43baa5a765a64a0f52c6081894f9992fdd0b"},
]
argon2-cffi = [
    {file = "argon2-cffi-21.3.0.tar.gz", hash = "sha256:d384164d944190a7dd7ef22c6aa3ff197da12962bd04b17f64d4e93d934dba5b"},
    {file = "argon2_cffi-21.3.0-py3-none-any.whl", hash = "sha256:8c976986f2c5c0e5000919e6de187906cfd81fb1c72bf9d88c01177e77da7f80"},
]
argon2-cffi-bindings = [
    {file = "argon2-cffi-bindings-21.2.0.tar.gz", hash = "sha256:bb89ceffa6c791807d1305ceb77dbfacc5aa499891d2c55661c6459651fc39e3"},
    {file = "argon2_cffi_bindings-21.2.0-cp36-abi3-macosx_10_9_x86_64.whl", hash = "sha256:ccb949252cb2ab3a08c02024acb77cfb179492d5701c7cbdbfd776124d4d2367"},
    {file = "argon2_cffi_bindings-21.2.0-cp36-abi3-manylinux_2_17_aarch64.manylinux2014_aarch64.whl", hash = "sha256:9524464572e12979364b7d600abf96181d3541da11e23ddf565a32e70bd4dc0d"},
    {file = "argon2_cffi_bindings-21.2.0-cp36-abi3-manylinux_2_17_x86_64.manylinux2014_x86_64.whl", hash = "sha256:b746dba803a79238e925d9046a63aa26bf86ab2a2fe74ce6b009a1c3f5c8f2ae"},
    {file = "argon2_cffi_bindings-21.2.0-cp36-abi3-manylinux_2_5_i686.manylinux1_i686.manylinux_2_17_i686.manylinux2014_i686.whl", hash = "sha256:58ed19212051f49a523abb1dbe954337dc82d947fb6e5a0da60f7c8471a8476c"},
    {file = "argon2_cffi_bindings-21.2.0-cp36-abi3-musllinux_1_1_aarch64.whl", hash = "sha256:bd46088725ef7f58b5a1ef7ca06647ebaf0eb4baff7d1d0d177c6cc8744abd86"},
    {file = "argon2_cffi_bindings-21.2.0-cp36-abi3-musllinux_1_1_i686.whl", hash = "sha256:8cd69c07dd875537a824deec19f978e0f2078fdda07fd5c42ac29668dda5f40f"},
    {file = "argon2_cffi_bindings-21.2.0-cp36-abi3-musllinux_1_1_x86_64.whl", hash = "sha256:f1152ac548bd5b8bcecfb0b0371f082037e47128653df2e8ba6e914d384f3c3e"},
    {file = "argon2_cffi_bindings-21.2.0-cp36-abi3-win32.whl", hash = "sha256:603ca0aba86b1349b147cab91ae970c63118a0f30444d4bc80355937c950c082"},
    {file = "argon2_cffi_bindings-21.2.0-cp36-abi3-win_amd64.whl", hash = "sha256:b2ef1c30440dbbcba7a5dc3e319408b59676e2e039e2ae11a8775ecf482b192f"},
    {file = "argon2_cffi_bindings-21.2.0-cp38-abi3-macosx_10_9_universal2.whl", hash = "sha256:e415e3f62c8d124ee16018e491a009937f8cf7ebf5eb430ffc5de21b900dad93"},
    {file = "argon2_cffi_bindings-21.2.0-pp37-pypy37_pp73-macosx_10_9_x86_64.whl", hash = "sha256:3e385d1c39c520c08b53d63300c3ecc28622f076f4c2b0e6d7e796e9f6502194"},
    {file = "argon2_cffi_bindings-21.2.0-pp37-pypy37_pp73-manylinux_2_17_aarch64.manylinux2014_aarch64.whl", hash = "sha256:2c3e3cc67fdb7d82c4718f19b4e7a87123caf8a93fde7e23cf66ac0337d3cb3f"},
    {file = "argon2_cffi_bindings-21.2.0-pp37-pypy37_pp73-manylinux_2_17_x86_64.manylinux2014_x86_64.whl", hash = "sha256:6a22ad9800121b71099d0fb0a65323810a15f2e292f2ba450810a7316e128ee5"},
    {file = "argon2_cffi_bindings-21.2.0-pp37-pypy37_pp73-manylinux_2_5_i686.manylinux1_i686.manylinux_2_17_i686.manylinux2014_i686.whl", hash = "sha256:f9f8b450ed0547e3d473fdc8612083fd08dd2120d6ac8f73828df9b7d45bb351"},
    {file = "argon2_cffi_bindings-21.2.0-pp37-pypy37_pp73-win_amd64.whl", hash = "sha256:93f9bf70084f97245ba10ee36575f0c3f1e7d7724d67d8e5b08e61787c320ed7"},
    {file = "argon2_cffi_bindings-21.2.0-pp38-pypy38_pp73-macosx_10_9_x86_64.whl", hash = "sha256:3b9ef65804859d335dc6b31582cad2c5166f0c3e7975f324d9ffaa34ee7e6583"},
    {file = "argon2_cffi_bindings-21.2.0-pp38-pypy38_pp73-manylinux_2_17_aarch64.manylinux2014_aarch64.whl", hash = "sha256:d4966ef5848d820776f5f562a7d45fdd70c2f330c961d0d745b784034bd9f48d"},
    {file = "argon2_cffi_bindings-21.2.0-pp38-pypy38_pp73-manylinux_2_17_x86_64.manylinux2014_x86_64.whl", hash = "sha256:20ef543a89dee4db46a1a6e206cd015360e5a75822f76df533845c3cbaf72670"},
    {file = "argon2_cffi_bindings-21.2.0-pp38-pypy38_pp73-manylinux_2_5_i686.manylinux1_i686.manylinux_2_17_i686.manylinux2014_i686.whl", hash = "sha256:ed2937d286e2ad0cc79a7087d3c272832865f779430e0cc2b4f3718d3159b0cb"},
    {file = "argon2_cffi_bindings-21.2.0-pp38-pypy38_pp73-win_amd64.whl", hash = "sha256:5e00316dabdaea0b2dd82d141cc66889ced0cdcbfa599e8b471cf22c620c329a"},
]
astor = [
    {file = "astor-0.8.1-py2.py3-none-any.whl", hash = "sha256:070a54e890cefb5b3739d19f30f5a5ec840ffc9c50ffa7d23cc9fc1a38ebbfc5"},
    {file = "astor-0.8.1.tar.gz", hash = "sha256:6a6effda93f4e1ce9f618779b2dd1d9d84f1e32812c23a29b3fff6fd7f63fa5e"},
]
async-timeout = [
    {file = "async-timeout-4.0.2.tar.gz", hash = "sha256:2163e1640ddb52b7a8c80d0a67a08587e5d245cc9c553a74a847056bc2976b15"},
    {file = "async_timeout-4.0.2-py3-none-any.whl", hash = "sha256:8ca1e4fcf50d07413d66d1a5e416e42cfdf5851c981d679a09851a6853383b3c"},
]
asyncpg = []
atomicwrites = []
attrs = []
bandit = [
    {file = "bandit-1.7.4-py3-none-any.whl", hash = "sha256:412d3f259dab4077d0e7f0c11f50f650cc7d10db905d98f6520a95a18049658a"},
    {file = "bandit-1.7.4.tar.gz", hash = "sha256:2d63a8c573417bae338962d4b9b06fbc6080f74ecd955a092849e1e65c717bd2"},
]
black = [
    {file = "black-22.6.0-cp310-cp310-macosx_10_9_universal2.whl", hash = "sha256:f586c26118bc6e714ec58c09df0157fe2d9ee195c764f630eb0d8e7ccce72e69"},
    {file = "black-22.6.0-cp310-cp310-macosx_10_9_x86_64.whl", hash = "sha256:b270a168d69edb8b7ed32c193ef10fd27844e5c60852039599f9184460ce0807"},
    {file = "black-22.6.0-cp310-cp310-macosx_11_0_arm64.whl", hash = "sha256:6797f58943fceb1c461fb572edbe828d811e719c24e03375fd25170ada53825e"},
    {file = "black-22.6.0-cp310-cp310-manylinux_2_17_x86_64.manylinux2014_x86_64.whl", hash = "sha256:c85928b9d5f83b23cee7d0efcb310172412fbf7cb9d9ce963bd67fd141781def"},
    {file = "black-22.6.0-cp310-cp310-win_amd64.whl", hash = "sha256:f6fe02afde060bbeef044af7996f335fbe90b039ccf3f5eb8f16df8b20f77666"},
    {file = "black-22.6.0-cp36-cp36m-macosx_10_9_x86_64.whl", hash = "sha256:cfaf3895a9634e882bf9d2363fed5af8888802d670f58b279b0bece00e9a872d"},
    {file = "black-22.6.0-cp36-cp36m-manylinux_2_17_x86_64.manylinux2014_x86_64.whl", hash = "sha256:94783f636bca89f11eb5d50437e8e17fbc6a929a628d82304c80fa9cd945f256"},
    {file = "black-22.6.0-cp36-cp36m-win_amd64.whl", hash = "sha256:2ea29072e954a4d55a2ff58971b83365eba5d3d357352a07a7a4df0d95f51c78"},
    {file = "black-22.6.0-cp37-cp37m-macosx_10_9_x86_64.whl", hash = "sha256:e439798f819d49ba1c0bd9664427a05aab79bfba777a6db94fd4e56fae0cb849"},
    {file = "black-22.6.0-cp37-cp37m-manylinux_2_17_x86_64.manylinux2014_x86_64.whl", hash = "sha256:187d96c5e713f441a5829e77120c269b6514418f4513a390b0499b0987f2ff1c"},
    {file = "black-22.6.0-cp37-cp37m-win_amd64.whl", hash = "sha256:074458dc2f6e0d3dab7928d4417bb6957bb834434516f21514138437accdbe90"},
    {file = "black-22.6.0-cp38-cp38-macosx_10_9_universal2.whl", hash = "sha256:a218d7e5856f91d20f04e931b6f16d15356db1c846ee55f01bac297a705ca24f"},
    {file = "black-22.6.0-cp38-cp38-macosx_10_9_x86_64.whl", hash = "sha256:568ac3c465b1c8b34b61cd7a4e349e93f91abf0f9371eda1cf87194663ab684e"},
    {file = "black-22.6.0-cp38-cp38-macosx_11_0_arm64.whl", hash = "sha256:6c1734ab264b8f7929cef8ae5f900b85d579e6cbfde09d7387da8f04771b51c6"},
    {file = "black-22.6.0-cp38-cp38-manylinux_2_17_x86_64.manylinux2014_x86_64.whl", hash = "sha256:c9a3ac16efe9ec7d7381ddebcc022119794872abce99475345c5a61aa18c45ad"},
    {file = "black-22.6.0-cp38-cp38-win_amd64.whl", hash = "sha256:b9fd45787ba8aa3f5e0a0a98920c1012c884622c6c920dbe98dbd05bc7c70fbf"},
    {file = "black-22.6.0-cp39-cp39-macosx_10_9_universal2.whl", hash = "sha256:7ba9be198ecca5031cd78745780d65a3f75a34b2ff9be5837045dce55db83d1c"},
    {file = "black-22.6.0-cp39-cp39-macosx_10_9_x86_64.whl", hash = "sha256:a3db5b6409b96d9bd543323b23ef32a1a2b06416d525d27e0f67e74f1446c8f2"},
    {file = "black-22.6.0-cp39-cp39-macosx_11_0_arm64.whl", hash = "sha256:560558527e52ce8afba936fcce93a7411ab40c7d5fe8c2463e279e843c0328ee"},
    {file = "black-22.6.0-cp39-cp39-manylinux_2_17_x86_64.manylinux2014_x86_64.whl", hash = "sha256:b154e6bbde1e79ea3260c4b40c0b7b3109ffcdf7bc4ebf8859169a6af72cd70b"},
    {file = "black-22.6.0-cp39-cp39-win_amd64.whl", hash = "sha256:4af5bc0e1f96be5ae9bd7aaec219c901a94d6caa2484c21983d043371c733fc4"},
    {file = "black-22.6.0-py3-none-any.whl", hash = "sha256:ac609cf8ef5e7115ddd07d85d988d074ed00e10fbc3445aee393e70164a2219c"},
    {file = "black-22.6.0.tar.gz", hash = "sha256:6c6d39e28aed379aec40da1c65434c77d75e65bb59a1e1c283de545fb4e7c6c9"},
]
certifi = [
    {file = "certifi-2022.6.15-py3-none-any.whl", hash = "sha256:fe86415d55e84719d75f8b69414f6438ac3547d2078ab91b67e779ef69378412"},
    {file = "certifi-2022.6.15.tar.gz", hash = "sha256:84c85a9078b11105f04f3036a9482ae10e4621616db313fe045dd24743a0820d"},
]
cffi = [
    {file = "cffi-1.15.1-cp27-cp27m-macosx_10_9_x86_64.whl", hash = "sha256:a66d3508133af6e8548451b25058d5812812ec3798c886bf38ed24a98216fab2"},
    {file = "cffi-1.15.1-cp27-cp27m-manylinux1_i686.whl", hash = "sha256:470c103ae716238bbe698d67ad020e1db9d9dba34fa5a899b5e21577e6d52ed2"},
    {file = "cffi-1.15.1-cp27-cp27m-manylinux1_x86_64.whl", hash = "sha256:9ad5db27f9cabae298d151c85cf2bad1d359a1b9c686a275df03385758e2f914"},
    {file = "cffi-1.15.1-cp27-cp27m-win32.whl", hash = "sha256:b3bbeb01c2b273cca1e1e0c5df57f12dce9a4dd331b4fa1635b8bec26350bde3"},
    {file = "cffi-1.15.1-cp27-cp27m-win_amd64.whl", hash = "sha256:e00b098126fd45523dd056d2efba6c5a63b71ffe9f2bbe1a4fe1716e1d0c331e"},
    {file = "cffi-1.15.1-cp27-cp27mu-manylinux1_i686.whl", hash = "sha256:d61f4695e6c866a23a21acab0509af1cdfd2c013cf256bbf5b6b5e2695827162"},
    {file = "cffi-1.15.1-cp27-cp27mu-manylinux1_x86_64.whl", hash = "sha256:ed9cb427ba5504c1dc15ede7d516b84757c3e3d7868ccc85121d9310d27eed0b"},
    {file = "cffi-1.15.1-cp310-cp310-macosx_10_9_x86_64.whl", hash = "sha256:39d39875251ca8f612b6f33e6b1195af86d1b3e60086068be9cc053aa4376e21"},
    {file = "cffi-1.15.1-cp310-cp310-macosx_11_0_arm64.whl", hash = "sha256:285d29981935eb726a4399badae8f0ffdff4f5050eaa6d0cfc3f64b857b77185"},
    {file = "cffi-1.15.1-cp310-cp310-manylinux_2_12_i686.manylinux2010_i686.manylinux_2_17_i686.manylinux2014_i686.whl", hash = "sha256:3eb6971dcff08619f8d91607cfc726518b6fa2a9eba42856be181c6d0d9515fd"},
    {file = "cffi-1.15.1-cp310-cp310-manylinux_2_17_aarch64.manylinux2014_aarch64.whl", hash = "sha256:21157295583fe8943475029ed5abdcf71eb3911894724e360acff1d61c1d54bc"},
    {file = "cffi-1.15.1-cp310-cp310-manylinux_2_17_ppc64le.manylinux2014_ppc64le.whl", hash = "sha256:5635bd9cb9731e6d4a1132a498dd34f764034a8ce60cef4f5319c0541159392f"},
    {file = "cffi-1.15.1-cp310-cp310-manylinux_2_17_s390x.manylinux2014_s390x.whl", hash = "sha256:2012c72d854c2d03e45d06ae57f40d78e5770d252f195b93f581acf3ba44496e"},
    {file = "cffi-1.15.1-cp310-cp310-manylinux_2_17_x86_64.manylinux2014_x86_64.whl", hash = "sha256:dd86c085fae2efd48ac91dd7ccffcfc0571387fe1193d33b6394db7ef31fe2a4"},
    {file = "cffi-1.15.1-cp310-cp310-musllinux_1_1_i686.whl", hash = "sha256:fa6693661a4c91757f4412306191b6dc88c1703f780c8234035eac011922bc01"},
    {file = "cffi-1.15.1-cp310-cp310-musllinux_1_1_x86_64.whl", hash = "sha256:59c0b02d0a6c384d453fece7566d1c7e6b7bae4fc5874ef2ef46d56776d61c9e"},
    {file = "cffi-1.15.1-cp310-cp310-win32.whl", hash = "sha256:cba9d6b9a7d64d4bd46167096fc9d2f835e25d7e4c121fb2ddfc6528fb0413b2"},
    {file = "cffi-1.15.1-cp310-cp310-win_amd64.whl", hash = "sha256:ce4bcc037df4fc5e3d184794f27bdaab018943698f4ca31630bc7f84a7b69c6d"},
    {file = "cffi-1.15.1-cp311-cp311-macosx_10_9_x86_64.whl", hash = "sha256:3d08afd128ddaa624a48cf2b859afef385b720bb4b43df214f85616922e6a5ac"},
    {file = "cffi-1.15.1-cp311-cp311-macosx_11_0_arm64.whl", hash = "sha256:3799aecf2e17cf585d977b780ce79ff0dc9b78d799fc694221ce814c2c19db83"},
    {file = "cffi-1.15.1-cp311-cp311-manylinux_2_12_i686.manylinux2010_i686.manylinux_2_17_i686.manylinux2014_i686.whl", hash = "sha256:a591fe9e525846e4d154205572a029f653ada1a78b93697f3b5a8f1f2bc055b9"},
    {file = "cffi-1.15.1-cp311-cp311-manylinux_2_17_aarch64.manylinux2014_aarch64.whl", hash = "sha256:3548db281cd7d2561c9ad9984681c95f7b0e38881201e157833a2342c30d5e8c"},
    {file = "cffi-1.15.1-cp311-cp311-manylinux_2_17_ppc64le.manylinux2014_ppc64le.whl", hash = "sha256:91fc98adde3d7881af9b59ed0294046f3806221863722ba7d8d120c575314325"},
    {file = "cffi-1.15.1-cp311-cp311-manylinux_2_17_x86_64.manylinux2014_x86_64.whl", hash = "sha256:94411f22c3985acaec6f83c6df553f2dbe17b698cc7f8ae751ff2237d96b9e3c"},
    {file = "cffi-1.15.1-cp311-cp311-musllinux_1_1_i686.whl", hash = "sha256:03425bdae262c76aad70202debd780501fabeaca237cdfddc008987c0e0f59ef"},
    {file = "cffi-1.15.1-cp311-cp311-musllinux_1_1_x86_64.whl", hash = "sha256:cc4d65aeeaa04136a12677d3dd0b1c0c94dc43abac5860ab33cceb42b801c1e8"},
    {file = "cffi-1.15.1-cp311-cp311-win32.whl", hash = "sha256:a0f100c8912c114ff53e1202d0078b425bee3649ae34d7b070e9697f93c5d52d"},
    {file = "cffi-1.15.1-cp311-cp311-win_amd64.whl", hash = "sha256:04ed324bda3cda42b9b695d51bb7d54b680b9719cfab04227cdd1e04e5de3104"},
    {file = "cffi-1.15.1-cp36-cp36m-macosx_10_9_x86_64.whl", hash = "sha256:50a74364d85fd319352182ef59c5c790484a336f6db772c1a9231f1c3ed0cbd7"},
    {file = "cffi-1.15.1-cp36-cp36m-manylinux_2_17_aarch64.manylinux2014_aarch64.whl", hash = "sha256:e263d77ee3dd201c3a142934a086a4450861778baaeeb45db4591ef65550b0a6"},
    {file = "cffi-1.15.1-cp36-cp36m-manylinux_2_17_ppc64le.manylinux2014_ppc64le.whl", hash = "sha256:cec7d9412a9102bdc577382c3929b337320c4c4c4849f2c5cdd14d7368c5562d"},
    {file = "cffi-1.15.1-cp36-cp36m-manylinux_2_17_s390x.manylinux2014_s390x.whl", hash = "sha256:4289fc34b2f5316fbb762d75362931e351941fa95fa18789191b33fc4cf9504a"},
    {file = "cffi-1.15.1-cp36-cp36m-manylinux_2_5_i686.manylinux1_i686.whl", hash = "sha256:173379135477dc8cac4bc58f45db08ab45d228b3363adb7af79436135d028405"},
    {file = "cffi-1.15.1-cp36-cp36m-manylinux_2_5_x86_64.manylinux1_x86_64.whl", hash = "sha256:6975a3fac6bc83c4a65c9f9fcab9e47019a11d3d2cf7f3c0d03431bf145a941e"},
    {file = "cffi-1.15.1-cp36-cp36m-win32.whl", hash = "sha256:2470043b93ff09bf8fb1d46d1cb756ce6132c54826661a32d4e4d132e1977adf"},
    {file = "cffi-1.15.1-cp36-cp36m-win_amd64.whl", hash = "sha256:30d78fbc8ebf9c92c9b7823ee18eb92f2e6ef79b45ac84db507f52fbe3ec4497"},
    {file = "cffi-1.15.1-cp37-cp37m-macosx_10_9_x86_64.whl", hash = "sha256:198caafb44239b60e252492445da556afafc7d1e3ab7a1fb3f0584ef6d742375"},
    {file = "cffi-1.15.1-cp37-cp37m-manylinux_2_12_i686.manylinux2010_i686.manylinux_2_17_i686.manylinux2014_i686.whl", hash = "sha256:5ef34d190326c3b1f822a5b7a45f6c4535e2f47ed06fec77d3d799c450b2651e"},
    {file = "cffi-1.15.1-cp37-cp37m-manylinux_2_17_aarch64.manylinux2014_aarch64.whl", hash = "sha256:8102eaf27e1e448db915d08afa8b41d6c7ca7a04b7d73af6514df10a3e74bd82"},
    {file = "cffi-1.15.1-cp37-cp37m-manylinux_2_17_ppc64le.manylinux2014_ppc64le.whl", hash = "sha256:5df2768244d19ab7f60546d0c7c63ce1581f7af8b5de3eb3004b9b6fc8a9f84b"},
    {file = "cffi-1.15.1-cp37-cp37m-manylinux_2_17_s390x.manylinux2014_s390x.whl", hash = "sha256:a8c4917bd7ad33e8eb21e9a5bbba979b49d9a97acb3a803092cbc1133e20343c"},
    {file = "cffi-1.15.1-cp37-cp37m-manylinux_2_17_x86_64.manylinux2014_x86_64.whl", hash = "sha256:0e2642fe3142e4cc4af0799748233ad6da94c62a8bec3a6648bf8ee68b1c7426"},
    {file = "cffi-1.15.1-cp37-cp37m-win32.whl", hash = "sha256:e229a521186c75c8ad9490854fd8bbdd9a0c9aa3a524326b55be83b54d4e0ad9"},
    {file = "cffi-1.15.1-cp37-cp37m-win_amd64.whl", hash = "sha256:a0b71b1b8fbf2b96e41c4d990244165e2c9be83d54962a9a1d118fd8657d2045"},
    {file = "cffi-1.15.1-cp38-cp38-macosx_10_9_x86_64.whl", hash = "sha256:320dab6e7cb2eacdf0e658569d2575c4dad258c0fcc794f46215e1e39f90f2c3"},
    {file = "cffi-1.15.1-cp38-cp38-manylinux_2_12_i686.manylinux2010_i686.manylinux_2_17_i686.manylinux2014_i686.whl", hash = "sha256:1e74c6b51a9ed6589199c787bf5f9875612ca4a8a0785fb2d4a84429badaf22a"},
    {file = "cffi-1.15.1-cp38-cp38-manylinux_2_17_aarch64.manylinux2014_aarch64.whl", hash = "sha256:a5c84c68147988265e60416b57fc83425a78058853509c1b0629c180094904a5"},
    {file = "cffi-1.15.1-cp38-cp38-manylinux_2_17_ppc64le.manylinux2014_ppc64le.whl", hash = "sha256:3b926aa83d1edb5aa5b427b4053dc420ec295a08e40911296b9eb1b6170f6cca"},
    {file = "cffi-1.15.1-cp38-cp38-manylinux_2_17_s390x.manylinux2014_s390x.whl", hash = "sha256:87c450779d0914f2861b8526e035c5e6da0a3199d8f1add1a665e1cbc6fc6d02"},
    {file = "cffi-1.15.1-cp38-cp38-manylinux_2_17_x86_64.manylinux2014_x86_64.whl", hash = "sha256:4f2c9f67e9821cad2e5f480bc8d83b8742896f1242dba247911072d4fa94c192"},
    {file = "cffi-1.15.1-cp38-cp38-win32.whl", hash = "sha256:8b7ee99e510d7b66cdb6c593f21c043c248537a32e0bedf02e01e9553a172314"},
    {file = "cffi-1.15.1-cp38-cp38-win_amd64.whl", hash = "sha256:00a9ed42e88df81ffae7a8ab6d9356b371399b91dbdf0c3cb1e84c03a13aceb5"},
    {file = "cffi-1.15.1-cp39-cp39-macosx_10_9_x86_64.whl", hash = "sha256:54a2db7b78338edd780e7ef7f9f6c442500fb0d41a5a4ea24fff1c929d5af585"},
    {file = "cffi-1.15.1-cp39-cp39-macosx_11_0_arm64.whl", hash = "sha256:fcd131dd944808b5bdb38e6f5b53013c5aa4f334c5cad0c72742f6eba4b73db0"},
    {file = "cffi-1.15.1-cp39-cp39-manylinux_2_12_i686.manylinux2010_i686.manylinux_2_17_i686.manylinux2014_i686.whl", hash = "sha256:7473e861101c9e72452f9bf8acb984947aa1661a7704553a9f6e4baa5ba64415"},
    {file = "cffi-1.15.1-cp39-cp39-manylinux_2_17_aarch64.manylinux2014_aarch64.whl", hash = "sha256:6c9a799e985904922a4d207a94eae35c78ebae90e128f0c4e521ce339396be9d"},
    {file = "cffi-1.15.1-cp39-cp39-manylinux_2_17_ppc64le.manylinux2014_ppc64le.whl", hash = "sha256:3bcde07039e586f91b45c88f8583ea7cf7a0770df3a1649627bf598332cb6984"},
    {file = "cffi-1.15.1-cp39-cp39-manylinux_2_17_s390x.manylinux2014_s390x.whl", hash = "sha256:33ab79603146aace82c2427da5ca6e58f2b3f2fb5da893ceac0c42218a40be35"},
    {file = "cffi-1.15.1-cp39-cp39-manylinux_2_17_x86_64.manylinux2014_x86_64.whl", hash = "sha256:5d598b938678ebf3c67377cdd45e09d431369c3b1a5b331058c338e201f12b27"},
    {file = "cffi-1.15.1-cp39-cp39-musllinux_1_1_i686.whl", hash = "sha256:db0fbb9c62743ce59a9ff687eb5f4afbe77e5e8403d6697f7446e5f609976f76"},
    {file = "cffi-1.15.1-cp39-cp39-musllinux_1_1_x86_64.whl", hash = "sha256:98d85c6a2bef81588d9227dde12db8a7f47f639f4a17c9ae08e773aa9c697bf3"},
    {file = "cffi-1.15.1-cp39-cp39-win32.whl", hash = "sha256:40f4774f5a9d4f5e344f31a32b5096977b5d48560c5592e2f3d2c4374bd543ee"},
    {file = "cffi-1.15.1-cp39-cp39-win_amd64.whl", hash = "sha256:70df4e3b545a17496c9b3f41f5115e69a4f2e77e94e1d2a8e1070bc0c38c8a3c"},
    {file = "cffi-1.15.1.tar.gz", hash = "sha256:d400bfb9a37b1351253cb402671cea7e89bdecc294e8016a707f6d1d8ac934f9"},
]
charset-normalizer = []
click = [
    {file = "click-8.1.3-py3-none-any.whl", hash = "sha256:bb4d8133cb15a609f44e8213d9b391b0809795062913b383c62be0ee95b1db48"},
    {file = "click-8.1.3.tar.gz", hash = "sha256:7682dc8afb30297001674575ea00d1814d808d6a36af415a82bd481d37ba7b8e"},
]
colorama = [
    {file = "colorama-0.4.5-py2.py3-none-any.whl", hash = "sha256:854bf444933e37f5824ae7bfc1e98d5bce2ebe4160d46b5edf346a89358e99da"},
    {file = "colorama-0.4.5.tar.gz", hash = "sha256:e6c6b4334fc50988a639d9b98aa429a0b57da6e17b9a44f0451f930b6967b7a4"},
]
coverage = []
darglint = [
    {file = "darglint-1.8.1-py3-none-any.whl", hash = "sha256:5ae11c259c17b0701618a20c3da343a3eb98b3bc4b5a83d31cdd94f5ebdced8d"},
    {file = "darglint-1.8.1.tar.gz", hash = "sha256:080d5106df149b199822e7ee7deb9c012b49891538f14a11be681044f0bb20da"},
]
dnspython = []
docutils = [
    {file = "docutils-0.19-py3-none-any.whl", hash = "sha256:5e1de4d849fee02c63b040a4a3fd567f4ab104defd8a5511fbbc24a8a017efbc"},
    {file = "docutils-0.19.tar.gz", hash = "sha256:33995a6753c30b7f577febfc2c50411fec6aac7f7ffeb7c4cfe5991072dcf9e6"},
]
email-validator = []
eradicate = [
    {file = "eradicate-2.1.0-py3-none-any.whl", hash = "sha256:8bfaca181db9227dc88bdbce4d051a9627604c2243e7d85324f6d6ce0fd08bb2"},
    {file = "eradicate-2.1.0.tar.gz", hash = "sha256:aac7384ab25b1bf21c4c012de9b4bf8398945a14c98c911545b2ea50ab558014"},
]
fastapi = []
flake8 = [
    {file = "flake8-4.0.1-py2.py3-none-any.whl", hash = "sha256:479b1304f72536a55948cb40a32dce8bb0ffe3501e26eaf292c7e60eb5e0428d"},
    {file = "flake8-4.0.1.tar.gz", hash = "sha256:806e034dda44114815e23c16ef92f95c91e4c71100ff52813adf7132a6ad870d"},
]
flake8-bandit = [
    {file = "flake8_bandit-3.0.0-py2.py3-none-any.whl", hash = "sha256:61b617f4f7cdaa0e2b1e6bf7b68afb2b619a227bb3e3ae00dd36c213bd17900a"},
    {file = "flake8_bandit-3.0.0.tar.gz", hash = "sha256:54d19427e6a8d50322a7b02e1841c0a7c22d856975f3459803320e0e18e2d6a1"},
]
flake8-broken-line = [
    {file = "flake8-broken-line-0.4.0.tar.gz", hash = "sha256:771aab5aa0997666796fed249d0e48e6c01cdfeca8c95521eea28a38b7ced4c7"},
    {file = "flake8_broken_line-0.4.0-py3-none-any.whl", hash = "sha256:e9c522856862239a2c7ef2c1de0276fa598572aa864bd4e9c7efc2a827538515"},
]
flake8-bugbear = []
flake8-commas = [
    {file = "flake8-commas-2.1.0.tar.gz", hash = "sha256:940441ab8ee544df564ae3b3f49f20462d75d5c7cac2463e0b27436e2050f263"},
    {file = "flake8_commas-2.1.0-py2.py3-none-any.whl", hash = "sha256:ebb96c31e01d0ef1d0685a21f3f0e2f8153a0381430e748bf0bbbb5d5b453d54"},
]
flake8-comprehensions = [
    {file = "flake8-comprehensions-3.10.0.tar.gz", hash = "sha256:181158f7e7aa26a63a0a38e6017cef28c6adee71278ce56ce11f6ec9c4905058"},
    {file = "flake8_comprehensions-3.10.0-py3-none-any.whl", hash = "sha256:dad454fd3d525039121e98fa1dd90c46bc138708196a4ebbc949ad3c859adedb"},
]
flake8-debugger = [
    {file = "flake8-debugger-4.1.2.tar.gz", hash = "sha256:52b002560941e36d9bf806fca2523dc7fb8560a295d5f1a6e15ac2ded7a73840"},
    {file = "flake8_debugger-4.1.2-py3-none-any.whl", hash = "sha256:0a5e55aeddcc81da631ad9c8c366e7318998f83ff00985a49e6b3ecf61e571bf"},
]
flake8-docstrings = [
    {file = "flake8-docstrings-1.6.0.tar.gz", hash = "sha256:9fe7c6a306064af8e62a055c2f61e9eb1da55f84bb39caef2b84ce53708ac34b"},
    {file = "flake8_docstrings-1.6.0-py2.py3-none-any.whl", hash = "sha256:99cac583d6c7e32dd28bbfbef120a7c0d1b6dde4adb5a9fd441c4227a6534bde"},
]
flake8-eradicate = []
flake8-isort = []
flake8-polyfill = [
    {file = "flake8-polyfill-1.0.2.tar.gz", hash = "sha256:e44b087597f6da52ec6393a709e7108b2905317d0c0b744cdca6208e670d8eda"},
    {file = "flake8_polyfill-1.0.2-py2.py3-none-any.whl", hash = "sha256:12be6a34ee3ab795b19ca73505e7b55826d5f6ad7230d31b18e106400169b9e9"},
]
flake8-quotes = [
    {file = "flake8-quotes-3.3.1.tar.gz", hash = "sha256:633adca6fb8a08131536af0d750b44d6985b9aba46f498871e21588c3e6f525a"},
]
flake8-rst-docstrings = []
flake8-string-format = [
    {file = "flake8-string-format-0.3.0.tar.gz", hash = "sha256:65f3da786a1461ef77fca3780b314edb2853c377f2e35069723348c8917deaa2"},
    {file = "flake8_string_format-0.3.0-py2.py3-none-any.whl", hash = "sha256:812ff431f10576a74c89be4e85b8e075a705be39bc40c4b4278b5b13e2afa9af"},
]
frozenlist = []
gitdb = [
    {file = "gitdb-4.0.9-py3-none-any.whl", hash = "sha256:8033ad4e853066ba6ca92050b9df2f89301b8fc8bf7e9324d412a63f8bf1a8fd"},
    {file = "gitdb-4.0.9.tar.gz", hash = "sha256:bac2fd45c0a1c9cf619e63a90d62bdc63892ef92387424b855792a6cabe789aa"},
]
gitpython = [
    {file = "GitPython-3.1.27-py3-none-any.whl", hash = "sha256:5b68b000463593e05ff2b261acff0ff0972df8ab1b70d3cdbd41b546c8b8fc3d"},
    {file = "GitPython-3.1.27.tar.gz", hash = "sha256:1c885ce809e8ba2d88a29befeb385fcea06338d3640712b59ca623c220bb5704"},
]
greenlet = []
h11 = [
    {file = "h11-0.12.0-py3-none-any.whl", hash = "sha256:36a3cb8c0a032f56e2da7084577878a035d3b61d104230d4bd49c0c6b555a9c6"},
    {file = "h11-0.12.0.tar.gz", hash = "sha256:47222cb6067e4a307d535814917cd98fd0a57b6788ce715755fa2b6c28b56042"},
]
httpcore = [
    {file = "httpcore-0.15.0-py3-none-any.whl", hash = "sha256:1105b8b73c025f23ff7c36468e4432226cbb959176eab66864b8e31c4ee27fa6"},
    {file = "httpcore-0.15.0.tar.gz", hash = "sha256:18b68ab86a3ccf3e7dc0f43598eaddcf472b602aba29f9aa6ab85fe2ada3980b"},
]
httpx = [
    {file = "httpx-0.23.0-py3-none-any.whl", hash = "sha256:42974f577483e1e932c3cdc3cd2303e883cbfba17fe228b0f63589764d7b9c4b"},
    {file = "httpx-0.23.0.tar.gz", hash = "sha256:f28eac771ec9eb4866d3fb4ab65abd42d38c424739e80c08d8d20570de60b0ef"},
]
idna = [
    {file = "idna-3.3-py3-none-any.whl", hash = "sha256:84d9dd047ffa80596e0f246e2eab0b391788b0503584e8945f2368256d2735ff"},
    {file = "idna-3.3.tar.gz", hash = "sha256:9d643ff0a55b762d5cdb124b8eaa99c66322e2157b69160bc32796e824360e6d"},
]
iniconfig = [
    {file = "iniconfig-1.1.1-py2.py3-none-any.whl", hash = "sha256:011e24c64b7f47f6ebd835bb12a743f2fbe9a26d4cecaa7f53bc4f35ee9da8b3"},
    {file = "iniconfig-1.1.1.tar.gz", hash = "sha256:bc3af051d7d14b2ee5ef9969666def0cd1a000e121eaea580d4a313df4b37f32"},
]
isort = [
    {file = "isort-5.10.1-py3-none-any.whl", hash = "sha256:6f62d78e2f89b4500b080fe3a81690850cd254227f27f75c3a0c491a1f351ba7"},
    {file = "isort-5.10.1.tar.gz", hash = "sha256:e8443a5e7a020e9d7f97f1d7d9cd17c88bcb3bc7e218bf9cf5095fe550be2951"},
]
jq = [
    {file = "jq-1.2.2-cp310-cp310-macosx_10_9_x86_64.whl", hash = "sha256:d9175f17e13c8ed6da5e6248035ef4e298bdb4f9ffb480bd60fd3e907fad54da"},
    {file = "jq-1.2.2-cp310-cp310-manylinux_2_17_aarch64.manylinux2014_aarch64.whl", hash = "sha256:6d6caa0d51afe1bf3ae86b1912bb2c43b9418dfeaf3ae88950abb1ba5df42cb8"},
    {file = "jq-1.2.2-cp310-cp310-manylinux_2_17_x86_64.manylinux2014_x86_64.whl", hash = "sha256:34bc097004e8b85d176b929a855c4961be7c41b5e8541c3e2ad5b18ca2c7462d"},
    {file = "jq-1.2.2-cp310-cp310-manylinux_2_5_i686.manylinux1_i686.manylinux_2_17_i686.manylinux2014_i686.whl", hash = "sha256:5d8f369928d79342030a6b7d723fc22bc66c919ad9d52ec6d536c88de5ef9f3f"},
    {file = "jq-1.2.2-cp310-cp310-musllinux_1_1_aarch64.whl", hash = "sha256:8a381711dc5b925b2fb7367b394c3ddad12e5c19703df85e77b4a662e43d272a"},
    {file = "jq-1.2.2-cp310-cp310-musllinux_1_1_i686.whl", hash = "sha256:069456d45bf7aa52382c293a27ff3dba6baf699e80f1a8f9d3a4ffa6a4fced0d"},
    {file = "jq-1.2.2-cp310-cp310-musllinux_1_1_x86_64.whl", hash = "sha256:3efb2a34015506583e6c5ff4d86d47f745cf2bdc30a00e181ab9219011c68a8f"},
    {file = "jq-1.2.2-cp36-cp36m-macosx_10_9_x86_64.whl", hash = "sha256:5a80913ac1544cfdbd8945bf6f2d463045317bf884786ba822f7021c8071ea91"},
    {file = "jq-1.2.2-cp36-cp36m-manylinux_2_17_aarch64.manylinux2014_aarch64.whl", hash = "sha256:859a8a6469338788898a0fd56f91ac83bfcc669e754b1e3b79f3972b3923c365"},
    {file = "jq-1.2.2-cp36-cp36m-manylinux_2_17_x86_64.manylinux2014_x86_64.whl", hash = "sha256:e00f1d1b24c5f0bef6293e49110dab40d6576853c580581126f653dacc25b467"},
    {file = "jq-1.2.2-cp36-cp36m-manylinux_2_5_i686.manylinux1_i686.manylinux_2_17_i686.manylinux2014_i686.whl", hash = "sha256:70e0580b07fc9c50083c687776194ce6ca31bc082b39be2e577d1aa8783f3787"},
    {file = "jq-1.2.2-cp36-cp36m-musllinux_1_1_aarch64.whl", hash = "sha256:39a8e92ea95dacd1283513e946edbe12ec25a0416e3dc2f32b692b1023d8fd8e"},
    {file = "jq-1.2.2-cp36-cp36m-musllinux_1_1_i686.whl", hash = "sha256:1270c6384be3b0ed5b6869f8bc05ac01b799db544d1c0bc7df81af185b983d6a"},
    {file = "jq-1.2.2-cp36-cp36m-musllinux_1_1_x86_64.whl", hash = "sha256:28b7332905a51f05b1ddacf44af222a4a267460d70a6e22bd3ab993621492ced"},
    {file = "jq-1.2.2-cp37-cp37m-macosx_10_9_x86_64.whl", hash = "sha256:e97760e8a3797984f4a1bd3d962ae361eac2aa0adb481adf99ec8a68a4899afa"},
    {file = "jq-1.2.2-cp37-cp37m-manylinux_2_17_aarch64.manylinux2014_aarch64.whl", hash = "sha256:23a96c0c7912cb29af91a037a923d2da843e958223483d846b67999fbd73b12c"},
    {file = "jq-1.2.2-cp37-cp37m-manylinux_2_17_x86_64.manylinux2014_x86_64.whl", hash = "sha256:b0fdca02c476b189d7def0f9336ea5024dde9da604be070488ea97836de72ef4"},
    {file = "jq-1.2.2-cp37-cp37m-manylinux_2_5_i686.manylinux1_i686.manylinux_2_17_i686.manylinux2014_i686.whl", hash = "sha256:3c1c8b9578cb4fe8fe5f306e1f2f953d6461b58e44135dc86d56a7ee48ead6c3"},
    {file = "jq-1.2.2-cp37-cp37m-musllinux_1_1_aarch64.whl", hash = "sha256:c8b609f9013a82735ba41c9fec6298aa764cf082f9e3ebd1d5a4e124723702c4"},
    {file = "jq-1.2.2-cp37-cp37m-musllinux_1_1_i686.whl", hash = "sha256:fcf4a78aa657f156ef13507d28103eefe8864904d8f0b3020097c4828d80d7c4"},
    {file = "jq-1.2.2-cp37-cp37m-musllinux_1_1_x86_64.whl", hash = "sha256:234a6dbaa3f153ee264d6192dd4559bf06101c4bb97ace18a4f218f455b4c648"},
    {file = "jq-1.2.2-cp38-cp38-macosx_10_9_x86_64.whl", hash = "sha256:d4cf8c1489344927382655f3bb8334e5d5699549c03d432c4363e1433a89d85a"},
    {file = "jq-1.2.2-cp38-cp38-manylinux_2_17_aarch64.manylinux2014_aarch64.whl", hash = "sha256:b1049ed1402f7f0747a96a6ed0fa6015d0788320571c9d4c424bd76a33c66e4f"},
    {file = "jq-1.2.2-cp38-cp38-manylinux_2_17_x86_64.manylinux2014_x86_64.whl", hash = "sha256:dacd7279c5121db4b763ffeae908ea504ef82387f0e503a6397fec4fdb8f18d3"},
    {file = "jq-1.2.2-cp38-cp38-manylinux_2_5_i686.manylinux1_i686.manylinux_2_17_i686.manylinux2014_i686.whl", hash = "sha256:c51ccbd33ed3c221334e4baaa401356329eb88178a9aa83bf12c52fab51e0c34"},
    {file = "jq-1.2.2-cp38-cp38-musllinux_1_1_aarch64.whl", hash = "sha256:eefdb4c13a68cf6e63619b6cd1b2fb352544b2a9f2c8db6263bb8fdb7ae2d084"},
    {file = "jq-1.2.2-cp38-cp38-musllinux_1_1_i686.whl", hash = "sha256:ac3f8762c6903eefbedd8bc666296b401217673e9ec32b8fca505f95eb692382"},
    {file = "jq-1.2.2-cp38-cp38-musllinux_1_1_x86_64.whl", hash = "sha256:7472f1d3ad99d5499628894093db561506b2243094cec93146ef9dddcb596866"},
    {file = "jq-1.2.2-cp39-cp39-macosx_10_9_x86_64.whl", hash = "sha256:861c8debbe0f64fb098b74d434057569c79213fd2e9bedba058048858422ce4c"},
    {file = "jq-1.2.2-cp39-cp39-manylinux_2_17_aarch64.manylinux2014_aarch64.whl", hash = "sha256:437cc354b8a8fc04ad04afba51e90cd1bbf38c5307f0897b79968affdce27fac"},
    {file = "jq-1.2.2-cp39-cp39-manylinux_2_17_x86_64.manylinux2014_x86_64.whl", hash = "sha256:d9371c4b749440dd9f3099973093a9912929909a54bab4808cfb4552d680f433"},
    {file = "jq-1.2.2-cp39-cp39-manylinux_2_5_i686.manylinux1_i686.manylinux_2_17_i686.manylinux2014_i686.whl", hash = "sha256:6902572259609dc6de05bec513d295ea7a5a37355517a15109df144fb73223fd"},
    {file = "jq-1.2.2-cp39-cp39-musllinux_1_1_aarch64.whl", hash = "sha256:f6fa323a4ce8dcba5db52d6a5c12841190034a9799adfce66bada86216b74614"},
    {file = "jq-1.2.2-cp39-cp39-musllinux_1_1_i686.whl", hash = "sha256:576d1c20046d0e1449eabcc14b2ea1bb8068524335aaa7ea3e912494f767d34f"},
    {file = "jq-1.2.2-cp39-cp39-musllinux_1_1_x86_64.whl", hash = "sha256:29a067b2d9b5e69162d18b5f889db4339c552d00611d1542e6ed3c8f5900b39b"},
    {file = "jq-1.2.2-pp37-pypy37_pp73-macosx_10_7_x86_64.whl", hash = "sha256:36bd3d8613b07a5079fa8f8f8d1733449fa891ee47ca293db56c80064b5f7c85"},
    {file = "jq-1.2.2-pp37-pypy37_pp73-manylinux_2_17_aarch64.manylinux2014_aarch64.whl", hash = "sha256:c7727792537769355a169a5ce869d6c7215f55a1d2f34344c3f2f4fedeb439ad"},
    {file = "jq-1.2.2-pp37-pypy37_pp73-manylinux_2_17_x86_64.manylinux2014_x86_64.whl", hash = "sha256:29aa2dfaf8790af7c6baf0cc5c38116035afc9c2b8e8b0027145d2e87c6f99a6"},
    {file = "jq-1.2.2-pp37-pypy37_pp73-manylinux_2_5_i686.manylinux1_i686.manylinux_2_17_i686.manylinux2014_i686.whl", hash = "sha256:4af3733b2a6cbfa54fe3b40a69b86eaf93c1707798ae7eff62310d990da09315"},
    {file = "jq-1.2.2-pp38-pypy38_pp73-macosx_10_9_x86_64.whl", hash = "sha256:833b2fd1312830b2fb3aa8f8e9fc45d1766655bdab1f1a258b723bf841fc1590"},
    {file = "jq-1.2.2-pp38-pypy38_pp73-manylinux_2_17_aarch64.manylinux2014_aarch64.whl", hash = "sha256:9ca007006d8d099c239aee17d061e56c6a6b2251e1ef368c6c430a6ff0f0168b"},
    {file = "jq-1.2.2-pp38-pypy38_pp73-manylinux_2_17_x86_64.manylinux2014_x86_64.whl", hash = "sha256:9daaac935651b19756501a984cb6723e7092a59ed6457819533756755b085d94"},
    {file = "jq-1.2.2-pp38-pypy38_pp73-manylinux_2_5_i686.manylinux1_i686.manylinux_2_17_i686.manylinux2014_i686.whl", hash = "sha256:6827675d73c92c894959375fa6bcf118a53be7dbdd4b9aa6d2df2d964ce2289d"},
    {file = "jq-1.2.2.tar.gz", hash = "sha256:86ace2c43f17b5a64a38887ede72c7b8ce2ab0bcfa81ee28ff6434e935010abe"},
]
mako = []
markupsafe = []
mccabe = [
    {file = "mccabe-0.6.1-py2.py3-none-any.whl", hash = "sha256:ab8a6258860da4b6677da4bd2fe5dc2c659cff31b3ee4f7f5d64e79735b80d42"},
    {file = "mccabe-0.6.1.tar.gz", hash = "sha256:dd8d182285a0fe56bace7f45b5e7d1a6ebcbf524e8f3bd87eb0f125271b8831f"},
]
multidict = [
    {file = "multidict-6.0.2-cp310-cp310-macosx_10_9_universal2.whl", hash = "sha256:0b9e95a740109c6047602f4db4da9949e6c5945cefbad34a1299775ddc9a62e2"},
    {file = "multidict-6.0.2-cp310-cp310-macosx_10_9_x86_64.whl", hash = "sha256:ac0e27844758d7177989ce406acc6a83c16ed4524ebc363c1f748cba184d89d3"},
    {file = "multidict-6.0.2-cp310-cp310-macosx_11_0_arm64.whl", hash = "sha256:041b81a5f6b38244b34dc18c7b6aba91f9cdaf854d9a39e5ff0b58e2b5773b9c"},
    {file = "multidict-6.0.2-cp310-cp310-manylinux_2_17_aarch64.manylinux2014_aarch64.whl", hash = "sha256:5fdda29a3c7e76a064f2477c9aab1ba96fd94e02e386f1e665bca1807fc5386f"},
    {file = "multidict-6.0.2-cp310-cp310-manylinux_2_17_ppc64le.manylinux2014_ppc64le.whl", hash = "sha256:3368bf2398b0e0fcbf46d85795adc4c259299fec50c1416d0f77c0a843a3eed9"},
    {file = "multidict-6.0.2-cp310-cp310-manylinux_2_17_s390x.manylinux2014_s390x.whl", hash = "sha256:f4f052ee022928d34fe1f4d2bc743f32609fb79ed9c49a1710a5ad6b2198db20"},
    {file = "multidict-6.0.2-cp310-cp310-manylinux_2_17_x86_64.manylinux2014_x86_64.whl", hash = "sha256:225383a6603c086e6cef0f2f05564acb4f4d5f019a4e3e983f572b8530f70c88"},
    {file = "multidict-6.0.2-cp310-cp310-manylinux_2_5_i686.manylinux1_i686.manylinux_2_17_i686.manylinux2014_i686.whl", hash = "sha256:50bd442726e288e884f7be9071016c15a8742eb689a593a0cac49ea093eef0a7"},
    {file = "multidict-6.0.2-cp310-cp310-musllinux_1_1_aarch64.whl", hash = "sha256:47e6a7e923e9cada7c139531feac59448f1f47727a79076c0b1ee80274cd8eee"},
    {file = "multidict-6.0.2-cp310-cp310-musllinux_1_1_i686.whl", hash = "sha256:0556a1d4ea2d949efe5fd76a09b4a82e3a4a30700553a6725535098d8d9fb672"},
    {file = "multidict-6.0.2-cp310-cp310-musllinux_1_1_ppc64le.whl", hash = "sha256:626fe10ac87851f4cffecee161fc6f8f9853f0f6f1035b59337a51d29ff3b4f9"},
    {file = "multidict-6.0.2-cp310-cp310-musllinux_1_1_s390x.whl", hash = "sha256:8064b7c6f0af936a741ea1efd18690bacfbae4078c0c385d7c3f611d11f0cf87"},
    {file = "multidict-6.0.2-cp310-cp310-musllinux_1_1_x86_64.whl", hash = "sha256:2d36e929d7f6a16d4eb11b250719c39560dd70545356365b494249e2186bc389"},
    {file = "multidict-6.0.2-cp310-cp310-win32.whl", hash = "sha256:fcb91630817aa8b9bc4a74023e4198480587269c272c58b3279875ed7235c293"},
    {file = "multidict-6.0.2-cp310-cp310-win_amd64.whl", hash = "sha256:8cbf0132f3de7cc6c6ce00147cc78e6439ea736cee6bca4f068bcf892b0fd658"},
    {file = "multidict-6.0.2-cp37-cp37m-macosx_10_9_x86_64.whl", hash = "sha256:05f6949d6169878a03e607a21e3b862eaf8e356590e8bdae4227eedadacf6e51"},
    {file = "multidict-6.0.2-cp37-cp37m-manylinux_2_17_aarch64.manylinux2014_aarch64.whl", hash = "sha256:e2c2e459f7050aeb7c1b1276763364884595d47000c1cddb51764c0d8976e608"},
    {file = "multidict-6.0.2-cp37-cp37m-manylinux_2_17_ppc64le.manylinux2014_ppc64le.whl", hash = "sha256:d0509e469d48940147e1235d994cd849a8f8195e0bca65f8f5439c56e17872a3"},
    {file = "multidict-6.0.2-cp37-cp37m-manylinux_2_17_s390x.manylinux2014_s390x.whl", hash = "sha256:514fe2b8d750d6cdb4712346a2c5084a80220821a3e91f3f71eec11cf8d28fd4"},
    {file = "multidict-6.0.2-cp37-cp37m-manylinux_2_17_x86_64.manylinux2014_x86_64.whl", hash = "sha256:19adcfc2a7197cdc3987044e3f415168fc5dc1f720c932eb1ef4f71a2067e08b"},
    {file = "multidict-6.0.2-cp37-cp37m-manylinux_2_5_i686.manylinux1_i686.manylinux_2_17_i686.manylinux2014_i686.whl", hash = "sha256:b9d153e7f1f9ba0b23ad1568b3b9e17301e23b042c23870f9ee0522dc5cc79e8"},
    {file = "multidict-6.0.2-cp37-cp37m-musllinux_1_1_aarch64.whl", hash = "sha256:aef9cc3d9c7d63d924adac329c33835e0243b5052a6dfcbf7732a921c6e918ba"},
    {file = "multidict-6.0.2-cp37-cp37m-musllinux_1_1_i686.whl", hash = "sha256:4571f1beddff25f3e925eea34268422622963cd8dc395bb8778eb28418248e43"},
    {file = "multidict-6.0.2-cp37-cp37m-musllinux_1_1_ppc64le.whl", hash = "sha256:d48b8ee1d4068561ce8033d2c344cf5232cb29ee1a0206a7b828c79cbc5982b8"},
    {file = "multidict-6.0.2-cp37-cp37m-musllinux_1_1_s390x.whl", hash = "sha256:45183c96ddf61bf96d2684d9fbaf6f3564d86b34cb125761f9a0ef9e36c1d55b"},
    {file = "multidict-6.0.2-cp37-cp37m-musllinux_1_1_x86_64.whl", hash = "sha256:75bdf08716edde767b09e76829db8c1e5ca9d8bb0a8d4bd94ae1eafe3dac5e15"},
    {file = "multidict-6.0.2-cp37-cp37m-win32.whl", hash = "sha256:a45e1135cb07086833ce969555df39149680e5471c04dfd6a915abd2fc3f6dbc"},
    {file = "multidict-6.0.2-cp37-cp37m-win_amd64.whl", hash = "sha256:6f3cdef8a247d1eafa649085812f8a310e728bdf3900ff6c434eafb2d443b23a"},
    {file = "multidict-6.0.2-cp38-cp38-macosx_10_9_universal2.whl", hash = "sha256:0327292e745a880459ef71be14e709aaea2f783f3537588fb4ed09b6c01bca60"},
    {file = "multidict-6.0.2-cp38-cp38-macosx_10_9_x86_64.whl", hash = "sha256:e875b6086e325bab7e680e4316d667fc0e5e174bb5611eb16b3ea121c8951b86"},
    {file = "multidict-6.0.2-cp38-cp38-macosx_11_0_arm64.whl", hash = "sha256:feea820722e69451743a3d56ad74948b68bf456984d63c1a92e8347b7b88452d"},
    {file = "multidict-6.0.2-cp38-cp38-manylinux_2_17_aarch64.manylinux2014_aarch64.whl", hash = "sha256:9cc57c68cb9139c7cd6fc39f211b02198e69fb90ce4bc4a094cf5fe0d20fd8b0"},
    {file = "multidict-6.0.2-cp38-cp38-manylinux_2_17_ppc64le.manylinux2014_ppc64le.whl", hash = "sha256:497988d6b6ec6ed6f87030ec03280b696ca47dbf0648045e4e1d28b80346560d"},
    {file = "multidict-6.0.2-cp38-cp38-manylinux_2_17_s390x.manylinux2014_s390x.whl", hash = "sha256:89171b2c769e03a953d5969b2f272efa931426355b6c0cb508022976a17fd376"},
    {file = "multidict-6.0.2-cp38-cp38-manylinux_2_17_x86_64.manylinux2014_x86_64.whl", hash = "sha256:684133b1e1fe91eda8fa7447f137c9490a064c6b7f392aa857bba83a28cfb693"},
    {file = "multidict-6.0.2-cp38-cp38-manylinux_2_5_i686.manylinux1_i686.manylinux_2_17_i686.manylinux2014_i686.whl", hash = "sha256:fd9fc9c4849a07f3635ccffa895d57abce554b467d611a5009ba4f39b78a8849"},
    {file = "multidict-6.0.2-cp38-cp38-musllinux_1_1_aarch64.whl", hash = "sha256:e07c8e79d6e6fd37b42f3250dba122053fddb319e84b55dd3a8d6446e1a7ee49"},
    {file = "multidict-6.0.2-cp38-cp38-musllinux_1_1_i686.whl", hash = "sha256:4070613ea2227da2bfb2c35a6041e4371b0af6b0be57f424fe2318b42a748516"},
    {file = "multidict-6.0.2-cp38-cp38-musllinux_1_1_ppc64le.whl", hash = "sha256:47fbeedbf94bed6547d3aa632075d804867a352d86688c04e606971595460227"},
    {file = "multidict-6.0.2-cp38-cp38-musllinux_1_1_s390x.whl", hash = "sha256:5774d9218d77befa7b70d836004a768fb9aa4fdb53c97498f4d8d3f67bb9cfa9"},
    {file = "multidict-6.0.2-cp38-cp38-musllinux_1_1_x86_64.whl", hash = "sha256:2957489cba47c2539a8eb7ab32ff49101439ccf78eab724c828c1a54ff3ff98d"},
    {file = "multidict-6.0.2-cp38-cp38-win32.whl", hash = "sha256:e5b20e9599ba74391ca0cfbd7b328fcc20976823ba19bc573983a25b32e92b57"},
    {file = "multidict-6.0.2-cp38-cp38-win_amd64.whl", hash = "sha256:8004dca28e15b86d1b1372515f32eb6f814bdf6f00952699bdeb541691091f96"},
    {file = "multidict-6.0.2-cp39-cp39-macosx_10_9_universal2.whl", hash = "sha256:2e4a0785b84fb59e43c18a015ffc575ba93f7d1dbd272b4cdad9f5134b8a006c"},
    {file = "multidict-6.0.2-cp39-cp39-macosx_10_9_x86_64.whl", hash = "sha256:6701bf8a5d03a43375909ac91b6980aea74b0f5402fbe9428fc3f6edf5d9677e"},
    {file = "multidict-6.0.2-cp39-cp39-macosx_11_0_arm64.whl", hash = "sha256:a007b1638e148c3cfb6bf0bdc4f82776cef0ac487191d093cdc316905e504071"},
    {file = "multidict-6.0.2-cp39-cp39-manylinux_2_17_aarch64.manylinux2014_aarch64.whl", hash = "sha256:07a017cfa00c9890011628eab2503bee5872f27144936a52eaab449be5eaf032"},
    {file = "multidict-6.0.2-cp39-cp39-manylinux_2_17_ppc64le.manylinux2014_ppc64le.whl", hash = "sha256:c207fff63adcdf5a485969131dc70e4b194327666b7e8a87a97fbc4fd80a53b2"},
    {file = "multidict-6.0.2-cp39-cp39-manylinux_2_17_s390x.manylinux2014_s390x.whl", hash = "sha256:373ba9d1d061c76462d74e7de1c0c8e267e9791ee8cfefcf6b0b2495762c370c"},
    {file = "multidict-6.0.2-cp39-cp39-manylinux_2_17_x86_64.manylinux2014_x86_64.whl", hash = "sha256:bfba7c6d5d7c9099ba21f84662b037a0ffd4a5e6b26ac07d19e423e6fdf965a9"},
    {file = "multidict-6.0.2-cp39-cp39-manylinux_2_5_i686.manylinux1_i686.manylinux_2_17_i686.manylinux2014_i686.whl", hash = "sha256:19d9bad105dfb34eb539c97b132057a4e709919ec4dd883ece5838bcbf262b80"},
    {file = "multidict-6.0.2-cp39-cp39-musllinux_1_1_aarch64.whl", hash = "sha256:de989b195c3d636ba000ee4281cd03bb1234635b124bf4cd89eeee9ca8fcb09d"},
    {file = "multidict-6.0.2-cp39-cp39-musllinux_1_1_i686.whl", hash = "sha256:7c40b7bbece294ae3a87c1bc2abff0ff9beef41d14188cda94ada7bcea99b0fb"},
    {file = "multidict-6.0.2-cp39-cp39-musllinux_1_1_ppc64le.whl", hash = "sha256:d16cce709ebfadc91278a1c005e3c17dd5f71f5098bfae1035149785ea6e9c68"},
    {file = "multidict-6.0.2-cp39-cp39-musllinux_1_1_s390x.whl", hash = "sha256:a2c34a93e1d2aa35fbf1485e5010337c72c6791407d03aa5f4eed920343dd360"},
    {file = "multidict-6.0.2-cp39-cp39-musllinux_1_1_x86_64.whl", hash = "sha256:feba80698173761cddd814fa22e88b0661e98cb810f9f986c54aa34d281e4937"},
    {file = "multidict-6.0.2-cp39-cp39-win32.whl", hash = "sha256:23b616fdc3c74c9fe01d76ce0d1ce872d2d396d8fa8e4899398ad64fb5aa214a"},
    {file = "multidict-6.0.2-cp39-cp39-win_amd64.whl", hash = "sha256:4bae31803d708f6f15fd98be6a6ac0b6958fcf68fda3c77a048a4f9073704aae"},
    {file = "multidict-6.0.2.tar.gz", hash = "sha256:5ff3bd75f38e4c43f1f470f2df7a4d430b821c4ce22be384e1459cb57d6bb013"},
]
mypy = []
mypy-extensions = [
    {file = "mypy_extensions-0.4.3-py2.py3-none-any.whl", hash = "sha256:090fedd75945a69ae91ce1303b5824f428daf5a028d2f6ab8a299250a846f15d"},
    {file = "mypy_extensions-0.4.3.tar.gz", hash = "sha256:2d82818f5bb3e369420cb3c4060a7970edba416647068eb4c5343488a6c604a8"},
]
packaging = [
    {file = "packaging-21.3-py3-none-any.whl", hash = "sha256:ef103e05f519cdc783ae24ea4e2e0f508a9c99b2d4969652eed6a2e1ea5bd522"},
    {file = "packaging-21.3.tar.gz", hash = "sha256:dd47c42927d89ab911e606518907cc2d3a1f38bbd026385970643f9c5b8ecfeb"},
]
pathspec = [
    {file = "pathspec-0.9.0-py2.py3-none-any.whl", hash = "sha256:7d15c4ddb0b5c802d161efc417ec1a2558ea2653c2e8ad9c19098201dc1c993a"},
    {file = "pathspec-0.9.0.tar.gz", hash = "sha256:e564499435a2673d586f6b2130bb5b95f04a3ba06f81b8f895b651a3c76aabb1"},
]
pbr = []
pep8-naming = [
    {file = "pep8-naming-0.12.1.tar.gz", hash = "sha256:bb2455947757d162aa4cad55dba4ce029005cd1692f2899a21d51d8630ca7841"},
    {file = "pep8_naming-0.12.1-py2.py3-none-any.whl", hash = "sha256:4a8daeaeb33cfcde779309fc0c9c0a68a3bbe2ad8a8308b763c5068f86eb9f37"},
]
platformdirs = [
    {file = "platformdirs-2.5.2-py3-none-any.whl", hash = "sha256:027d8e83a2d7de06bbac4e5ef7e023c02b863d7ea5d079477e722bb41ab25788"},
    {file = "platformdirs-2.5.2.tar.gz", hash = "sha256:58c8abb07dcb441e6ee4b11d8df0ac856038f944ab98b7be6b27b2a3c7feef19"},
]
pluggy = [
    {file = "pluggy-1.0.0-py2.py3-none-any.whl", hash = "sha256:74134bbf457f031a36d68416e1509f34bd5ccc019f0bcc952c7b909d06b37bd3"},
    {file = "pluggy-1.0.0.tar.gz", hash = "sha256:4224373bacce55f955a878bf9cfa763c1e360858e330072059e10bad68531159"},
]
py = [
    {file = "py-1.11.0-py2.py3-none-any.whl", hash = "sha256:607c53218732647dff4acdfcd50cb62615cedf612e72d1724fb1a0cc6405b378"},
    {file = "py-1.11.0.tar.gz", hash = "sha256:51c75c4126074b472f746a24399ad32f6053d1b34b68d2fa41e558e6f4a98719"},
]
pycodestyle = [
    {file = "pycodestyle-2.8.0-py2.py3-none-any.whl", hash = "sha256:720f8b39dde8b293825e7ff02c475f3077124006db4f440dcbc9a20b76548a20"},
    {file = "pycodestyle-2.8.0.tar.gz", hash = "sha256:eddd5847ef438ea1c7870ca7eb78a9d47ce0cdb4851a5523949f2601d0cbbe7f"},
]
pycparser = [
    {file = "pycparser-2.21-py2.py3-none-any.whl", hash = "sha256:8ee45429555515e1f6b185e78100aea234072576aa43ab53aefcae078162fca9"},
    {file = "pycparser-2.21.tar.gz", hash = "sha256:e644fdec12f7872f86c58ff790da456218b10f863970249516d60a5eaca77206"},
]
pydantic = []
pydocstyle = [
    {file = "pydocstyle-6.1.1-py3-none-any.whl", hash = "sha256:6987826d6775056839940041beef5c08cc7e3d71d63149b48e36727f70144dc4"},
    {file = "pydocstyle-6.1.1.tar.gz", hash = "sha256:1d41b7c459ba0ee6c345f2eb9ae827cab14a7533a88c5c6f7e94923f72df92dc"},
]
pyflakes = [
    {file = "pyflakes-2.4.0-py2.py3-none-any.whl", hash = "sha256:3bb3a3f256f4b7968c9c788781e4ff07dce46bdf12339dcda61053375426ee2e"},
    {file = "pyflakes-2.4.0.tar.gz", hash = "sha256:05a85c2872edf37a4ed30b0cce2f6093e1d0581f8c19d7393122da7e25b2b24c"},
]
pygments = []
pyjwt = [
    {file = "PyJWT-2.4.0-py3-none-any.whl", hash = "sha256:72d1d253f32dbd4f5c88eaf1fdc62f3a19f676ccbadb9dbc5d07e951b2b26daf"},
    {file = "PyJWT-2.4.0.tar.gz", hash = "sha256:d42908208c699b3b973cbeb01a969ba6a96c821eefb1c5bfe4c390c01d67abba"},
]
pymysql = [
    {file = "PyMySQL-1.0.2-py3-none-any.whl", hash = "sha256:41fc3a0c5013d5f039639442321185532e3e2c8924687abe6537de157d403641"},
    {file = "PyMySQL-1.0.2.tar.gz", hash = "sha256:816927a350f38d56072aeca5dfb10221fe1dc653745853d30a216637f5d7ad36"},
]
pyotp = [
    {file = "pyotp-2.6.0-py2.py3-none-any.whl", hash = "sha256:9d144de0f8a601d6869abe1409f4a3f75f097c37b50a36a3bf165810a6e23f28"},
    {file = "pyotp-2.6.0.tar.gz", hash = "sha256:d28ddfd40e0c1b6a6b9da961c7d47a10261fb58f378cb00f05ce88b26df9c432"},
]
pyparsing = [
    {file = "pyparsing-3.0.9-py3-none-any.whl", hash = "sha256:5026bae9a10eeaefb61dab2f09052b9f4307d44aee4eda64b309723d8d206bbc"},
    {file = "pyparsing-3.0.9.tar.gz", hash = "sha256:2b020ecf7d21b687f219b71ecad3631f644a47f01403fa1d1036b0c6416d70fb"},
]
pytest = [
    {file = "pytest-7.1.2-py3-none-any.whl", hash = "sha256:13d0e3ccfc2b6e26be000cb6568c832ba67ba32e719443bfe725814d3c42433c"},
    {file = "pytest-7.1.2.tar.gz", hash = "sha256:a06a0425453864a270bc45e71f783330a7428defb4230fb5e6a731fde06ecd45"},
]
pytest-asyncio = []
pytest-mock = [
    {file = "pytest-mock-3.8.2.tar.gz", hash = "sha256:77f03f4554392558700295e05aed0b1096a20d4a60a4f3ddcde58b0c31c8fca2"},
    {file = "pytest_mock-3.8.2-py3-none-any.whl", hash = "sha256:8a9e226d6c0ef09fcf20c94eb3405c388af438a90f3e39687f84166da82d5948"},
]
pyyaml = [
    {file = "PyYAML-6.0-cp310-cp310-macosx_10_9_x86_64.whl", hash = "sha256:d4db7c7aef085872ef65a8fd7d6d09a14ae91f691dec3e87ee5ee0539d516f53"},
    {file = "PyYAML-6.0-cp310-cp310-macosx_11_0_arm64.whl", hash = "sha256:9df7ed3b3d2e0ecfe09e14741b857df43adb5a3ddadc919a2d94fbdf78fea53c"},
    {file = "PyYAML-6.0-cp310-cp310-manylinux_2_17_aarch64.manylinux2014_aarch64.whl", hash = "sha256:77f396e6ef4c73fdc33a9157446466f1cff553d979bd00ecb64385760c6babdc"},
    {file = "PyYAML-6.0-cp310-cp310-manylinux_2_17_s390x.manylinux2014_s390x.whl", hash = "sha256:a80a78046a72361de73f8f395f1f1e49f956c6be882eed58505a15f3e430962b"},
    {file = "PyYAML-6.0-cp310-cp310-manylinux_2_5_x86_64.manylinux1_x86_64.manylinux_2_12_x86_64.manylinux2010_x86_64.whl", hash = "sha256:f84fbc98b019fef2ee9a1cb3ce93e3187a6df0b2538a651bfb890254ba9f90b5"},
    {file = "PyYAML-6.0-cp310-cp310-win32.whl", hash = "sha256:2cd5df3de48857ed0544b34e2d40e9fac445930039f3cfe4bcc592a1f836d513"},
    {file = "PyYAML-6.0-cp310-cp310-win_amd64.whl", hash = "sha256:daf496c58a8c52083df09b80c860005194014c3698698d1a57cbcfa182142a3a"},
    {file = "PyYAML-6.0-cp36-cp36m-macosx_10_9_x86_64.whl", hash = "sha256:897b80890765f037df3403d22bab41627ca8811ae55e9a722fd0392850ec4d86"},
    {file = "PyYAML-6.0-cp36-cp36m-manylinux_2_17_aarch64.manylinux2014_aarch64.whl", hash = "sha256:50602afada6d6cbfad699b0c7bb50d5ccffa7e46a3d738092afddc1f9758427f"},
    {file = "PyYAML-6.0-cp36-cp36m-manylinux_2_17_s390x.manylinux2014_s390x.whl", hash = "sha256:48c346915c114f5fdb3ead70312bd042a953a8ce5c7106d5bfb1a5254e47da92"},
    {file = "PyYAML-6.0-cp36-cp36m-manylinux_2_5_x86_64.manylinux1_x86_64.manylinux_2_12_x86_64.manylinux2010_x86_64.whl", hash = "sha256:98c4d36e99714e55cfbaaee6dd5badbc9a1ec339ebfc3b1f52e293aee6bb71a4"},
    {file = "PyYAML-6.0-cp36-cp36m-win32.whl", hash = "sha256:0283c35a6a9fbf047493e3a0ce8d79ef5030852c51e9d911a27badfde0605293"},
    {file = "PyYAML-6.0-cp36-cp36m-win_amd64.whl", hash = "sha256:07751360502caac1c067a8132d150cf3d61339af5691fe9e87803040dbc5db57"},
    {file = "PyYAML-6.0-cp37-cp37m-macosx_10_9_x86_64.whl", hash = "sha256:819b3830a1543db06c4d4b865e70ded25be52a2e0631ccd2f6a47a2822f2fd7c"},
    {file = "PyYAML-6.0-cp37-cp37m-manylinux_2_17_aarch64.manylinux2014_aarch64.whl", hash = "sha256:473f9edb243cb1935ab5a084eb238d842fb8f404ed2193a915d1784b5a6b5fc0"},
    {file = "PyYAML-6.0-cp37-cp37m-manylinux_2_17_s390x.manylinux2014_s390x.whl", hash = "sha256:0ce82d761c532fe4ec3f87fc45688bdd3a4c1dc5e0b4a19814b9009a29baefd4"},
    {file = "PyYAML-6.0-cp37-cp37m-manylinux_2_5_x86_64.manylinux1_x86_64.manylinux_2_12_x86_64.manylinux2010_x86_64.whl", hash = "sha256:231710d57adfd809ef5d34183b8ed1eeae3f76459c18fb4a0b373ad56bedcdd9"},
    {file = "PyYAML-6.0-cp37-cp37m-win32.whl", hash = "sha256:c5687b8d43cf58545ade1fe3e055f70eac7a5a1a0bf42824308d868289a95737"},
    {file = "PyYAML-6.0-cp37-cp37m-win_amd64.whl", hash = "sha256:d15a181d1ecd0d4270dc32edb46f7cb7733c7c508857278d3d378d14d606db2d"},
    {file = "PyYAML-6.0-cp38-cp38-macosx_10_9_x86_64.whl", hash = "sha256:0b4624f379dab24d3725ffde76559cff63d9ec94e1736b556dacdfebe5ab6d4b"},
    {file = "PyYAML-6.0-cp38-cp38-manylinux_2_17_aarch64.manylinux2014_aarch64.whl", hash = "sha256:213c60cd50106436cc818accf5baa1aba61c0189ff610f64f4a3e8c6726218ba"},
    {file = "PyYAML-6.0-cp38-cp38-manylinux_2_17_s390x.manylinux2014_s390x.whl", hash = "sha256:9fa600030013c4de8165339db93d182b9431076eb98eb40ee068700c9c813e34"},
    {file = "PyYAML-6.0-cp38-cp38-manylinux_2_5_x86_64.manylinux1_x86_64.manylinux_2_12_x86_64.manylinux2010_x86_64.whl", hash = "sha256:277a0ef2981ca40581a47093e9e2d13b3f1fbbeffae064c1d21bfceba2030287"},
    {file = "PyYAML-6.0-cp38-cp38-win32.whl", hash = "sha256:d4eccecf9adf6fbcc6861a38015c2a64f38b9d94838ac1810a9023a0609e1b78"},
    {file = "PyYAML-6.0-cp38-cp38-win_amd64.whl", hash = "sha256:1e4747bc279b4f613a09eb64bba2ba602d8a6664c6ce6396a4d0cd413a50ce07"},
    {file = "PyYAML-6.0-cp39-cp39-macosx_10_9_x86_64.whl", hash = "sha256:055d937d65826939cb044fc8c9b08889e8c743fdc6a32b33e2390f66013e449b"},
    {file = "PyYAML-6.0-cp39-cp39-macosx_11_0_arm64.whl", hash = "sha256:e61ceaab6f49fb8bdfaa0f92c4b57bcfbea54c09277b1b4f7ac376bfb7a7c174"},
    {file = "PyYAML-6.0-cp39-cp39-manylinux_2_17_aarch64.manylinux2014_aarch64.whl", hash = "sha256:d67d839ede4ed1b28a4e8909735fc992a923cdb84e618544973d7dfc71540803"},
    {file = "PyYAML-6.0-cp39-cp39-manylinux_2_17_s390x.manylinux2014_s390x.whl", hash = "sha256:cba8c411ef271aa037d7357a2bc8f9ee8b58b9965831d9e51baf703280dc73d3"},
    {file = "PyYAML-6.0-cp39-cp39-manylinux_2_5_x86_64.manylinux1_x86_64.manylinux_2_12_x86_64.manylinux2010_x86_64.whl", hash = "sha256:40527857252b61eacd1d9af500c3337ba8deb8fc298940291486c465c8b46ec0"},
    {file = "PyYAML-6.0-cp39-cp39-win32.whl", hash = "sha256:b5b9eccad747aabaaffbc6064800670f0c297e52c12754eb1d976c57e4f74dcb"},
    {file = "PyYAML-6.0-cp39-cp39-win_amd64.whl", hash = "sha256:b3d267842bf12586ba6c734f89d1f5b871df0273157918b0ccefa29deb05c21c"},
    {file = "PyYAML-6.0.tar.gz", hash = "sha256:68fb519c14306fec9720a2a5b45bc9f0c8d1b9c72adf45c37baedfcd949c35a2"},
]
restructuredtext-lint = [
    {file = "restructuredtext_lint-1.4.0.tar.gz", hash = "sha256:1b235c0c922341ab6c530390892eb9e92f90b9b75046063e047cacfb0f050c45"},
]
rfc3986 = [
    {file = "rfc3986-1.5.0-py2.py3-none-any.whl", hash = "sha256:a86d6e1f5b1dc238b218b012df0aa79409667bb209e58da56d0b94704e712a97"},
    {file = "rfc3986-1.5.0.tar.gz", hash = "sha256:270aaf10d87d0d4e095063c65bf3ddbc6ee3d0b226328ce21e036f946e421835"},
]
sentry-sdk = []
smmap = [
    {file = "smmap-5.0.0-py3-none-any.whl", hash = "sha256:2aba19d6a040e78d8b09de5c57e96207b09ed71d8e55ce0959eeee6c8e190d94"},
    {file = "smmap-5.0.0.tar.gz", hash = "sha256:c840e62059cd3be204b0c9c9f74be2c09d5648eddd4580d9314c3ecde0b30936"},
]
sniffio = [
    {file = "sniffio-1.2.0-py3-none-any.whl", hash = "sha256:471b71698eac1c2112a40ce2752bb2f4a4814c22a54a3eed3676bc0f5ca9f663"},
    {file = "sniffio-1.2.0.tar.gz", hash = "sha256:c4666eecec1d3f50960c6bdf61ab7bc350648da6c126e3cf6898d8cd4ddcd3de"},
]
snowballstemmer = [
    {file = "snowballstemmer-2.2.0-py2.py3-none-any.whl", hash = "sha256:c8e1716e83cc398ae16824e5572ae04e0d9fc2c6b985fb0f900f5f0c96ecba1a"},
    {file = "snowballstemmer-2.2.0.tar.gz", hash = "sha256:09b16deb8547d3412ad7b590689584cd0fe25ec8db3be37788be3810cbf19cb1"},
]
sqlalchemy = []
sqlalchemy2-stubs = []
starlette = [
    {file = "starlette-0.19.1-py3-none-any.whl", hash = "sha256:5a60c5c2d051f3a8eb546136aa0c9399773a689595e099e0877704d5888279bf"},
    {file = "starlette-0.19.1.tar.gz", hash = "sha256:c6d21096774ecb9639acad41b86b7706e52ba3bf1dc13ea4ed9ad593d47e24c7"},
]
stevedore = []
tomli = [
    {file = "tomli-2.0.1-py3-none-any.whl", hash = "sha256:939de3e7a6161af0c887ef91b7d41a53e7c5a1ca976325f429cb46ea9bc30ecc"},
    {file = "tomli-2.0.1.tar.gz", hash = "sha256:de526c12914f0c550d15924c62d72abc48d6fe7364aa87328337a31007fe8a4f"},
]
typing-extensions = [
    {file = "typing_extensions-4.3.0-py3-none-any.whl", hash = "sha256:25642c956049920a5aa49edcdd6ab1e06d7e5d467fc00e0506c44ac86fbfca02"},
    {file = "typing_extensions-4.3.0.tar.gz", hash = "sha256:e6d2677a32f47fc7eb2795db1dd15c1f34eff616bcaf2cfb5e997f854fa1c4a6"},
]
urllib3 = []
uvicorn = []
wemake-python-styleguide = [
    {file = "wemake-python-styleguide-0.16.1.tar.gz", hash = "sha256:4fcd78dd55732679b5fc8bc37fd7e04bbaa5cdc1b1a829ad265e8f6b0d853cf6"},
    {file = "wemake_python_styleguide-0.16.1-py3-none-any.whl", hash = "sha256:202c22ecfee1f5caf0555048602cd52f2435cd57903e6b0cd46b5aaa3f652140"},
]
yarl = []<|MERGE_RESOLUTION|>--- conflicted
+++ resolved
@@ -743,11 +743,11 @@
 
 [[package]]
 name = "pathspec"
-version = "0.9.0"
+version = "0.10.0"
 description = "Utility library for gitignore style pattern matching of file paths."
 category = "dev"
 optional = false
-python-versions = "!=3.0.*,!=3.1.*,!=3.2.*,!=3.3.*,!=3.4.*,>=2.7"
+python-versions = ">=3.7"
 
 [[package]]
 name = "pbr"
@@ -819,7 +819,7 @@
 
 [[package]]
 name = "pydantic"
-version = "1.10.0"
+version = "1.10.1"
 description = "Data validation and settings management using python type hints"
 category = "main"
 optional = false
@@ -1209,11 +1209,7 @@
 [metadata]
 lock-version = "1.1"
 python-versions = "^3.10"
-<<<<<<< HEAD
-content-hash = "c246675d0205e339387b6a598bb5315370232a25a7a319479e0d6d0bef2e209c"
-=======
-content-hash = "01a4a9215276ebe1e34862658bc2c718446232e536706feeba53373e3b7acb99"
->>>>>>> 1588ad01
+content-hash = "69247a1e2a95b7900757ed8a7f1d81502ca971b7e0db979720664e6cb1323987"
 
 [metadata.files]
 aiohttp = [
@@ -1670,10 +1666,7 @@
     {file = "packaging-21.3-py3-none-any.whl", hash = "sha256:ef103e05f519cdc783ae24ea4e2e0f508a9c99b2d4969652eed6a2e1ea5bd522"},
     {file = "packaging-21.3.tar.gz", hash = "sha256:dd47c42927d89ab911e606518907cc2d3a1f38bbd026385970643f9c5b8ecfeb"},
 ]
-pathspec = [
-    {file = "pathspec-0.9.0-py2.py3-none-any.whl", hash = "sha256:7d15c4ddb0b5c802d161efc417ec1a2558ea2653c2e8ad9c19098201dc1c993a"},
-    {file = "pathspec-0.9.0.tar.gz", hash = "sha256:e564499435a2673d586f6b2130bb5b95f04a3ba06f81b8f895b651a3c76aabb1"},
-]
+pathspec = []
 pbr = []
 pep8-naming = [
     {file = "pep8-naming-0.12.1.tar.gz", hash = "sha256:bb2455947757d162aa4cad55dba4ce029005cd1692f2899a21d51d8630ca7841"},

--- conflicted
+++ resolved
@@ -11,11 +11,7 @@
 from api.database.database import Base, get_url
 
 
-<<<<<<< HEAD
 NAME = "auth"
-=======
-NAME = None
->>>>>>> 2f82f3f9
 
 
 # this is the Alembic Config object, which provides
@@ -56,7 +52,6 @@
 
     """
     url = config.get_main_option("sqlalchemy.url")
-    version_table = f"{NAME}_alembic_version"
     context.configure(
         url=url,
         target_metadata=target_metadata,
@@ -70,10 +65,6 @@
 
 
 def do_run_migrations(connection: Connection) -> None:
-<<<<<<< HEAD
-    version_table = f"{NAME}_alembic_version"
-=======
->>>>>>> 2f82f3f9
     context.configure(connection=connection, target_metadata=target_metadata, version_table=version_table)
 
     with context.begin_transaction():

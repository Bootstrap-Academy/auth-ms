--- conflicted
+++ resolved
@@ -1,11 +1,7 @@
 {
     "_meta": {
         "hash": {
-<<<<<<< HEAD
-            "sha256": "570d7c02d0aece2c6be5bca9eb583ce7f6db93223ac7c4208325baa601b200f6"
-=======
-            "sha256": "761f5459353b7c5db861fb2fc322e4e8950158a7137194f00103c4dc9599b8dd"
->>>>>>> 265ce5ab
+            "sha256": "72c6a2ab28273efd3e195bcbee098e94b5444ddee70116c29fc4ecfcbe6d2596"
         },
         "pipfile-spec": 6,
         "requires": {
@@ -132,20 +128,38 @@
         },
         "argon2-cffi": {
             "hashes": [
-                "sha256:165cadae5ac1e26644f5ade3bd9c18d89963be51d9ea8817bd671006d7909057",
-                "sha256:217b4f0f853ccbbb5045242946ad2e162e396064575860141b71a85eb47e475a",
-                "sha256:245f64a203012b144b7b8c8ea6d468cb02b37caa5afee5ba4a10c80599334f6a",
-                "sha256:4ad152c418f7eb640eac41ac815534e6aa61d1624530b8e7779114ecfbf327f8",
-                "sha256:566ffb581bbd9db5562327aee71b2eda24a1c15b23a356740abe3c011bbe0dcb",
-                "sha256:65213a9174320a1aee03fe826596e0620783966b49eb636955958b3074e87ff9",
-                "sha256:bc513db2283c385ea4da31a2cd039c33380701f376f4edd12fe56db118a3b21a",
-                "sha256:c7a7c8cc98ac418002090e4add5bebfff1b915ea1cb459c578cd8206fef10378",
-                "sha256:e4d8f0ae1524b7b0372a3e574a2561cbdddb3fdb6c28b70a72868189bda19659",
-                "sha256:f710b61103d1a1f692ca3ecbd1373e28aa5e545ac625ba067ff2feca1b2bb870",
-                "sha256:fa7e7d1fc22514a32b1761fdfa1882b6baa5c36bb3ef557bdd69e6fc9ba14a41"
-            ],
-            "index": "pypi",
-            "version": "==21.1.0"
+                "sha256:8c976986f2c5c0e5000919e6de187906cfd81fb1c72bf9d88c01177e77da7f80",
+                "sha256:d384164d944190a7dd7ef22c6aa3ff197da12962bd04b17f64d4e93d934dba5b"
+            ],
+            "index": "pypi",
+            "version": "==21.3.0"
+        },
+        "argon2-cffi-bindings": {
+            "hashes": [
+                "sha256:20ef543a89dee4db46a1a6e206cd015360e5a75822f76df533845c3cbaf72670",
+                "sha256:2c3e3cc67fdb7d82c4718f19b4e7a87123caf8a93fde7e23cf66ac0337d3cb3f",
+                "sha256:3b9ef65804859d335dc6b31582cad2c5166f0c3e7975f324d9ffaa34ee7e6583",
+                "sha256:3e385d1c39c520c08b53d63300c3ecc28622f076f4c2b0e6d7e796e9f6502194",
+                "sha256:58ed19212051f49a523abb1dbe954337dc82d947fb6e5a0da60f7c8471a8476c",
+                "sha256:5e00316dabdaea0b2dd82d141cc66889ced0cdcbfa599e8b471cf22c620c329a",
+                "sha256:603ca0aba86b1349b147cab91ae970c63118a0f30444d4bc80355937c950c082",
+                "sha256:6a22ad9800121b71099d0fb0a65323810a15f2e292f2ba450810a7316e128ee5",
+                "sha256:8cd69c07dd875537a824deec19f978e0f2078fdda07fd5c42ac29668dda5f40f",
+                "sha256:93f9bf70084f97245ba10ee36575f0c3f1e7d7724d67d8e5b08e61787c320ed7",
+                "sha256:9524464572e12979364b7d600abf96181d3541da11e23ddf565a32e70bd4dc0d",
+                "sha256:b2ef1c30440dbbcba7a5dc3e319408b59676e2e039e2ae11a8775ecf482b192f",
+                "sha256:b746dba803a79238e925d9046a63aa26bf86ab2a2fe74ce6b009a1c3f5c8f2ae",
+                "sha256:bb89ceffa6c791807d1305ceb77dbfacc5aa499891d2c55661c6459651fc39e3",
+                "sha256:bd46088725ef7f58b5a1ef7ca06647ebaf0eb4baff7d1d0d177c6cc8744abd86",
+                "sha256:ccb949252cb2ab3a08c02024acb77cfb179492d5701c7cbdbfd776124d4d2367",
+                "sha256:d4966ef5848d820776f5f562a7d45fdd70c2f330c961d0d745b784034bd9f48d",
+                "sha256:e415e3f62c8d124ee16018e491a009937f8cf7ebf5eb430ffc5de21b900dad93",
+                "sha256:ed2937d286e2ad0cc79a7087d3c272832865f779430e0cc2b4f3718d3159b0cb",
+                "sha256:f1152ac548bd5b8bcecfb0b0371f082037e47128653df2e8ba6e914d384f3c3e",
+                "sha256:f9f8b450ed0547e3d473fdc8612083fd08dd2120d6ac8f73828df9b7d45bb351"
+            ],
+            "markers": "python_version >= '3.6'",
+            "version": "==21.2.0"
         },
         "asgiref": {
             "hashes": [
@@ -270,12 +284,8 @@
                 "sha256:1eecaa09422db5be9e29d7fc65664e6c33bd06f9ced7838578ba40d58bdf3721",
                 "sha256:b0b883e8e874edfdece9c28f314e3dd5badf067342e42fb162203335ae61aa2c"
             ],
-            "markers": "python_version >= '3.5'",
-<<<<<<< HEAD
-            "version": "==2.0.7"
-=======
+            "markers": "python_full_version >= '3.5.0'",
             "version": "==2.0.9"
->>>>>>> 265ce5ab
         },
         "click": {
             "hashes": [
@@ -445,7 +455,7 @@
                 "sha256:84d9dd047ffa80596e0f246e2eab0b391788b0503584e8945f2368256d2735ff",
                 "sha256:9d643ff0a55b762d5cdb124b8eaa99c66322e2157b69160bc32796e824360e6d"
             ],
-            "markers": "python_version >= '3.5'",
+            "markers": "python_full_version >= '3.5.0'",
             "version": "==3.3"
         },
         "jq": {
@@ -635,7 +645,7 @@
                 "sha256:471b71698eac1c2112a40ce2752bb2f4a4814c22a54a3eed3676bc0f5ca9f663",
                 "sha256:c4666eecec1d3f50960c6bdf61ab7bc350648da6c126e3cf6898d8cd4ddcd3de"
             ],
-            "markers": "python_version >= '3.5'",
+            "markers": "python_full_version >= '3.5.0'",
             "version": "==1.2.0"
         },
         "sqlalchemy": {
@@ -1276,17 +1286,6 @@
             ],
             "version": "==6.18.3"
         },
-<<<<<<< HEAD
-        "toml": {
-            "hashes": [
-                "sha256:806143ae5bfb6a3c6e736a764057db0e6a0e05e338b5630894a5f779cabb4f9b",
-                "sha256:b3bda1d108d5dd99f4a20d24d9c348e91c4db7ab1b749200bded2f839ccbe68f"
-            ],
-            "markers": "python_version >= '2.6' and python_version not in '3.0, 3.1, 3.2'",
-            "version": "==0.10.2"
-        },
-=======
->>>>>>> 265ce5ab
         "tomli": {
             "hashes": [
                 "sha256:05b6166bff487dc068d322585c7ea4ef78deed501cc124060e0f238e89a9231f",

--- conflicted
+++ resolved
@@ -45,38 +45,23 @@
 
 
 @pytest.mark.parametrize("enabled,admin,password", [(True, False, "asdf"), (False, True, None), (True, True, None)])
-<<<<<<< HEAD
-async def test__create(enabled: bool, admin: bool, password: str | None, mocker: MockerFixture) -> None:
-    hash_password = mocker.patch("api.models.user.hash_password", new_callable=AsyncMock)
-    dt = mocker.patch("api.models.user.datetime")
-    db = mocker.patch("api.models.user.db", new_callable=AsyncMock)
-
-    obj = await User.create("user_name", "User Name 42", "user42@example.com", password, enabled, admin)
-=======
 @db_wrapper
 async def test__create(enabled: bool, admin: bool, password: str | None) -> None:
-    obj = await User.create("user_name", password, enabled, admin)
+    obj = await User.create("user_name", "User Name 42", "user42@example.com", password, enabled, admin)
     users = await db.all(select(User))
     assert users == [obj]
 
     assert obj.name == "user_name"
->>>>>>> 1588ad01
+    assert obj.display_name == "User Name 42"
+    assert obj.email == "user42@example.com"
+    assert obj.email_verified is False
 
     if password:
         assert await verify_password(password, obj.password)
     else:
         assert obj.password is None
 
-<<<<<<< HEAD
-    assert obj.name == "user_name"
-    assert obj.display_name == "User Name 42"
-    assert obj.email == "user42@example.com"
-    assert obj.email_verified is False
-    assert obj.password == (await hash_password() if password else None)
-    assert obj.registration == dt.utcnow()
-=======
     assert abs(datetime.utcnow() - obj.registration).total_seconds() < 10
->>>>>>> 1588ad01
     assert obj.last_login is None
     assert obj.enabled == enabled
     assert obj.admin == admin
@@ -95,29 +80,19 @@
     mocker.patch("api.models.user.ADMIN_USERNAME", "admin_username")
     mocker.patch("api.models.user.ADMIN_EMAIL", "admin_email")
     mocker.patch("api.models.user.ADMIN_PASSWORD", "admin_password")
-<<<<<<< HEAD
-    db = mocker.patch("api.models.user.db", new_callable=AsyncMock)
-    db.exists.return_value = False
-    create = mocker.patch("api.models.user.User.create", AsyncMock(return_value=(user := AsyncMock())))
-    user.email = "admin_email"
     check_email_deliverability = mocker.patch("api.models.user.check_email_deliverability", new_callable=AsyncMock)
 
-    await User.initialize()
-
-    db.exists.assert_called_once_with(select(User))
-    create.assert_called_once_with("admin_username", "admin_username", "admin_email", "admin_password", True, True)
-    check_email_deliverability.assert_called_once_with("admin_email")
-=======
->>>>>>> 1588ad01
-
     if not first_user:
-        await User.create("other_user", "other_password", True, True)
+        await User.create("other_user", "Other user", "other.user@example.com", "other_password", True, True)
 
     await User.initialize()
 
     users = await db.all(select(User))
     assert len(users) == 1
     assert users[0].name == "admin_username" if first_user else "other_user"
+
+    if first_user:
+        check_email_deliverability.assert_called_once_with("admin_email")
 
 
 @pytest.mark.parametrize("arg,dbv,ok", [("foo", "foo", True), ("foo", "bar", False), ("foo", None, False)])
@@ -179,10 +154,10 @@
     decode_jwt = mocker.patch("api.models.user.decode_jwt", MagicMock(return_value=data))
     exists = mocker.patch("api.models.user.redis.exists", AsyncMock(return_value=False))
 
-    (await User.create("other_user_name", "other_password", True, True)).id = "other_uid"
+    (await User.create("other_user_name", "ou", "ou@example.com", "other_password", True, True)).id = "other_uid"
     user: User | None = None
     if user_exists:
-        user = await User.create("my_user_name", "my_password", True, True)
+        user = await User.create("my_user_name", "mu", "mu@example.com", "my_password", True, True)
         user.id = "my_uid"
 
     result = await User.from_access_token("my_token")

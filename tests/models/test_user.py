--- conflicted
+++ resolved
@@ -78,17 +78,11 @@
 
 @pytest.mark.parametrize("first_user", [True, False])
 @db_wrapper
-<<<<<<< HEAD
-async def test__initialize(first_user: bool, mocker: MockerFixture) -> None:
-    mocker.patch("api.models.user.ADMIN_USERNAME", "admin_username")
-    mocker.patch("api.models.user.ADMIN_EMAIL", "admin_email")
-    mocker.patch("api.models.user.ADMIN_PASSWORD", "admin_password")
+async def test__initialize(first_user: bool, monkeypatch: MonkeyPatch, mocker: MockerFixture) -> None:
+    monkeypatch.setattr(settings, "admin_username", "admin_username")
+    monkeypatch.setattr(settings, "admin_email", "admin_email")
+    monkeypatch.setattr(settings, "admin_password", "admin_password")
     check_email_deliverability = mocker.patch("api.models.user.check_email_deliverability", new_callable=AsyncMock)
-=======
-async def test__initialize(first_user: bool, monkeypatch: MonkeyPatch) -> None:
-    monkeypatch.setattr(settings, "admin_username", "admin_username")
-    monkeypatch.setattr(settings, "admin_password", "admin_password")
->>>>>>> 4f977b62
 
     if not first_user:
         await User.create("other_user", "Other user", "other.user@example.com", "other_password", True, True)

from unittest.mock import AsyncMock, MagicMock

import pytest
from fastapi.security.base import SecurityBase
from pytest_mock import MockerFixture

from api import auth
from api.exceptions.auth import InvalidTokenError


@pytest.mark.parametrize("auth_header,token", [("test", "test"), (None, ""), ("Bearer asDF1234", "asDF1234")])
def test__get_token(auth_header: str | None, token: str) -> None:
    request = MagicMock()
    request.headers = {"Authorization": auth_header} if auth_header is not None else {}

    result = auth.get_token(request)

    assert result == token


async def test__constructor(mocker: MockerFixture) -> None:
    httpbearer_patch = mocker.patch("api.auth.HTTPBearer")

    token = MagicMock()

    http_auth = auth.HTTPAuth(token)

    httpbearer_patch.assert_called_once_with()
    assert token == http_auth._token
    assert httpbearer_patch() == http_auth.model
    assert http_auth.__class__.__name__ == http_auth.scheme_name
    assert issubclass(auth.HTTPAuth, SecurityBase)


@pytest.mark.parametrize("token,ok", [("S3cr3t Token!", True), ("asdf1234", False)])
async def test__check_token(token: str, ok: bool) -> None:
    http_auth = MagicMock()
    http_auth._token = "S3cr3t Token!"
    assert await auth.HTTPAuth._check_token(http_auth, token) == ok

<<<<<<< HEAD
    @patch("api.auth.HTTPBearer")
    async def test__httpauth_constructor(self, httpbearer_patch: MagicMock) -> None:
        http_auth = auth.HTTPAuth()

        httpbearer_patch.assert_called_once_with()
        self.assertEqual(httpbearer_patch(), http_auth.model)
        self.assertEqual(http_auth.__class__.__name__, http_auth.scheme_name)
        self.assertTrue(issubclass(auth.HTTPAuth, SecurityBase))

    async def test__httpauth_get_session(self) -> None:
        http_auth = auth.HTTPAuth()

        with self.assertRaises(NotImplementedError):
            await http_auth._get_session("test")

    @patch("api.auth.get_token")
    async def test__httpauth_call__invalid_token(self, get_token: MagicMock) -> None:
        request = MagicMock()
        http_auth = MagicMock()
        http_auth._get_session = AsyncMock(return_value=None)
=======

async def test__call__invalid_token(mocker: MockerFixture) -> None:
    get_token = mocker.patch("api.auth.get_token")

    request = MagicMock()
    http_auth = MagicMock()
    http_auth._check_token = AsyncMock(return_value=False)

    with pytest.raises(InvalidTokenError):
        await auth.HTTPAuth.__call__(http_auth, request)

    get_token.assert_called_once_with(request)
    http_auth._check_token.assert_called_once_with(get_token())
>>>>>>> 63520edc


<<<<<<< HEAD
        get_token.assert_called_once_with(request)
        http_auth._get_session.assert_called_once_with(get_token())

    @patch("api.auth.get_token")
    async def test__httpauth_call__valid_token(self, get_token: MagicMock) -> None:
        request = MagicMock()
        http_auth = MagicMock()
        http_auth._get_session = AsyncMock(return_value=MagicMock())

        result = await auth.HTTPAuth.__call__(http_auth, request)

        get_token.assert_called_once_with(request)
        http_auth._get_session.assert_called_once_with(get_token())
        self.assertEqual(http_auth._get_session.return_value, result)
=======
async def test__call__valid_token(mocker: MockerFixture) -> None:
    get_token = mocker.patch("api.auth.get_token")

    request = MagicMock()
    http_auth = MagicMock()
    http_auth._check_token = AsyncMock(return_value=True)

    assert await auth.HTTPAuth.__call__(http_auth, request) is True

    get_token.assert_called_once_with(request)
    http_auth._check_token.assert_called_once_with(get_token())
>>>>>>> 63520edc
<|MERGE_RESOLUTION|>--- conflicted
+++ resolved
@@ -1,11 +1,16 @@
+from typing import Any, Type
 from unittest.mock import AsyncMock, MagicMock
 
 import pytest
 from fastapi.security.base import SecurityBase
 from pytest_mock import MockerFixture
 
+from .utils import mock_list
 from api import auth
-from api.exceptions.auth import InvalidTokenError
+from api.auth import PermissionLevel
+from api.exceptions.auth import InvalidTokenError, PermissionDeniedError
+from api.exceptions.user import UserNotFoundError
+from api.models import User
 
 
 @pytest.mark.parametrize("auth_header,token", [("test", "test"), (None, ""), ("Bearer asDF1234", "asDF1234")])
@@ -13,94 +18,218 @@
     request = MagicMock()
     request.headers = {"Authorization": auth_header} if auth_header is not None else {}
 
-    result = auth.get_token(request)
-
-    assert result == token
-
-
-async def test__constructor(mocker: MockerFixture) -> None:
+    assert auth.get_token(request) == token
+
+
+async def test__httpauth_constructor(mocker: MockerFixture) -> None:
     httpbearer_patch = mocker.patch("api.auth.HTTPBearer")
 
-    token = MagicMock()
-
-    http_auth = auth.HTTPAuth(token)
+    http_auth = auth.HTTPAuth()
 
     httpbearer_patch.assert_called_once_with()
-    assert token == http_auth._token
-    assert httpbearer_patch() == http_auth.model
-    assert http_auth.__class__.__name__ == http_auth.scheme_name
+    assert http_auth.model == httpbearer_patch()
+    assert http_auth.scheme_name == http_auth.__class__.__name__
     assert issubclass(auth.HTTPAuth, SecurityBase)
 
 
-@pytest.mark.parametrize("token,ok", [("S3cr3t Token!", True), ("asdf1234", False)])
-async def test__check_token(token: str, ok: bool) -> None:
+async def test__httpauth_get_session() -> None:
+    http_auth = auth.HTTPAuth()
+
+    with pytest.raises(NotImplementedError):
+        await http_auth._get_session("test")
+
+
+async def test__httpauth_call__invalid_token(mocker: MockerFixture) -> None:
+    get_token = mocker.patch("api.auth.get_token")
+
+    request = MagicMock()
     http_auth = MagicMock()
-    http_auth._token = "S3cr3t Token!"
-    assert await auth.HTTPAuth._check_token(http_auth, token) == ok
-
-<<<<<<< HEAD
-    @patch("api.auth.HTTPBearer")
-    async def test__httpauth_constructor(self, httpbearer_patch: MagicMock) -> None:
-        http_auth = auth.HTTPAuth()
-
-        httpbearer_patch.assert_called_once_with()
-        self.assertEqual(httpbearer_patch(), http_auth.model)
-        self.assertEqual(http_auth.__class__.__name__, http_auth.scheme_name)
-        self.assertTrue(issubclass(auth.HTTPAuth, SecurityBase))
-
-    async def test__httpauth_get_session(self) -> None:
-        http_auth = auth.HTTPAuth()
-
-        with self.assertRaises(NotImplementedError):
-            await http_auth._get_session("test")
-
-    @patch("api.auth.get_token")
-    async def test__httpauth_call__invalid_token(self, get_token: MagicMock) -> None:
-        request = MagicMock()
-        http_auth = MagicMock()
-        http_auth._get_session = AsyncMock(return_value=None)
-=======
-
-async def test__call__invalid_token(mocker: MockerFixture) -> None:
-    get_token = mocker.patch("api.auth.get_token")
-
-    request = MagicMock()
-    http_auth = MagicMock()
-    http_auth._check_token = AsyncMock(return_value=False)
+    http_auth._get_session = AsyncMock(return_value=None)
 
     with pytest.raises(InvalidTokenError):
         await auth.HTTPAuth.__call__(http_auth, request)
 
     get_token.assert_called_once_with(request)
-    http_auth._check_token.assert_called_once_with(get_token())
->>>>>>> 63520edc
-
-
-<<<<<<< HEAD
-        get_token.assert_called_once_with(request)
-        http_auth._get_session.assert_called_once_with(get_token())
-
-    @patch("api.auth.get_token")
-    async def test__httpauth_call__valid_token(self, get_token: MagicMock) -> None:
-        request = MagicMock()
-        http_auth = MagicMock()
-        http_auth._get_session = AsyncMock(return_value=MagicMock())
-
-        result = await auth.HTTPAuth.__call__(http_auth, request)
-
-        get_token.assert_called_once_with(request)
-        http_auth._get_session.assert_called_once_with(get_token())
-        self.assertEqual(http_auth._get_session.return_value, result)
-=======
-async def test__call__valid_token(mocker: MockerFixture) -> None:
+    http_auth._get_session.assert_called_once_with(get_token())
+
+
+async def test__httpauth_call__valid_token(mocker: MockerFixture) -> None:
     get_token = mocker.patch("api.auth.get_token")
 
     request = MagicMock()
     http_auth = MagicMock()
-    http_auth._check_token = AsyncMock(return_value=True)
-
-    assert await auth.HTTPAuth.__call__(http_auth, request) is True
+    http_auth._get_session = AsyncMock(return_value=MagicMock())
+
+    result = await auth.HTTPAuth.__call__(http_auth, request)
 
     get_token.assert_called_once_with(request)
-    http_auth._check_token.assert_called_once_with(get_token())
->>>>>>> 63520edc
+    http_auth._get_session.assert_called_once_with(get_token())
+    assert result == http_auth._get_session.return_value
+
+
+async def test__userauth_constructor() -> None:
+    min_level = MagicMock()
+
+    user_auth = auth.UserAuth(min_level)
+
+    assert user_auth.min_level == min_level
+    assert issubclass(auth.UserAuth, auth.HTTPAuth)
+
+
+async def test__userauth_get_session(mocker: MockerFixture) -> None:
+    from_access_token = mocker.patch("api.auth.Session.from_access_token", AsyncMock())
+
+    result = await auth.UserAuth._get_session(MagicMock(), "my access token")
+
+    from_access_token.assert_called_once_with("my access token")
+    assert result == await from_access_token()
+
+
+@pytest.mark.parametrize("valid", [True, False])
+async def test__userauth_call__public(valid: bool, mocker: MockerFixture) -> None:
+    request = MagicMock()
+    session = MagicMock()
+
+    async def super_call(_: Any, r: Any) -> Any:
+        assert r == request
+        if valid:
+            return session
+        raise InvalidTokenError
+
+    mocker.patch("api.auth.HTTPAuth.__call__", super_call)
+
+    result = await auth.UserAuth(PermissionLevel.PUBLIC)(request)
+
+    assert result == (session if valid else None)
+
+
+@pytest.mark.parametrize(
+    "permission_level,valid,admin,exc",
+    [
+        (PermissionLevel.USER, False, False, InvalidTokenError),
+        (PermissionLevel.ADMIN, False, False, InvalidTokenError),
+        (PermissionLevel.USER, True, False, None),
+        (PermissionLevel.ADMIN, True, False, PermissionDeniedError),
+        (PermissionLevel.USER, True, True, None),
+        (PermissionLevel.ADMIN, True, True, None),
+    ],
+)
+async def test__userauth_call(
+    permission_level: PermissionLevel, valid: bool, admin: bool, exc: Type[Exception] | None, mocker: MockerFixture
+) -> None:
+    request = MagicMock()
+    session = MagicMock()
+    session.user.admin = admin
+
+    async def super_call(_: Any, r: Any) -> Any:
+        assert r == request
+        if valid:
+            return session
+        raise InvalidTokenError
+
+    mocker.patch("api.auth.HTTPAuth.__call__", super_call)
+
+    user_auth = auth.UserAuth(permission_level)
+
+    if exc is None:
+        result = await user_auth(request)
+        assert result == session
+    else:
+        with pytest.raises(exc):
+            await user_auth(request)
+
+
+@pytest.mark.parametrize("valid,admin", [(False, False), (True, False), (True, True)])
+async def test__is_admin(valid: bool, admin: bool) -> None:
+    session = MagicMock(user=MagicMock(admin=admin)) if valid else None
+
+    assert await auth.is_admin.dependency(session) == (valid and admin)
+    assert auth.is_admin.dependency.__defaults__ == (auth.public_auth,)
+
+
+async def test__get_user_dependency__not_found(mocker: MockerFixture) -> None:
+    db = mocker.patch("api.auth.db")
+    db.get = AsyncMock(return_value=None)
+
+    args = mock_list(5)
+
+    with pytest.raises(UserNotFoundError):
+        await auth._get_user_dependency(*args)("some_user_id", None)
+
+    db.get.assert_called_once_with(User, *args, id="some_user_id")
+
+
+async def test__get_user_dependency__by_id(mocker: MockerFixture) -> None:
+    user = MagicMock()
+    db = mocker.patch("api.auth.db")
+    db.get = AsyncMock(return_value=user)
+
+    args = mock_list(5)
+
+    assert await auth._get_user_dependency(*args)("some_user_id", None) == user
+
+    db.get.assert_called_once_with(User, *args, id="some_user_id")
+
+
+@pytest.mark.parametrize("alias", ["self", "me"])
+async def test__get_user_dependency__self(alias: str, mocker: MockerFixture) -> None:
+    user = MagicMock()
+    session = MagicMock(user_id="some_user_id")
+    db = mocker.patch("api.auth.db")
+    db.get = AsyncMock(return_value=user)
+
+    args = mock_list(5)
+
+    assert await auth._get_user_dependency(*args)(alias, session) == user
+
+    db.get.assert_called_once_with(User, *args, id="some_user_id")
+
+
+@pytest.mark.parametrize(
+    "user_id,session_user_id,admin,ok",
+    [
+        ("me", "some_user_id", False, True),
+        ("self", "some_user_id", False, True),
+        ("some_user_id", "some_user_id", False, True),
+        ("some_user_id", "other_user_id", True, True),
+        ("some_user_id", "other_user_id", False, False),
+    ],
+)
+async def test__get_user_privileged(
+    session_user_id: str, user_id: str, admin: bool, ok: bool, mocker: MockerFixture
+) -> None:
+    user = MagicMock(id=user_id, admin=admin)
+    session = MagicMock(user_id=session_user_id, user=user)
+
+    get_user_dependency = mocker.patch("api.auth._get_user_dependency")
+    get_user_dependency.return_value = AsyncMock(return_value=user)
+
+    args = mock_list(5)
+
+    if ok:
+        assert await auth._get_user_privileged_dependency(*args)(user_id, session) == user
+        get_user_dependency.assert_called_once_with(*args)
+        get_user_dependency().assert_called_once_with(session_user_id if user_id in ["self", "me"] else user_id, None)
+    else:
+        with pytest.raises(PermissionDeniedError):
+            await auth._get_user_privileged_dependency(*args)(user_id, session)
+
+
+@pytest.mark.parametrize("require_self_or_admin", [True, False])
+async def test__get_user(require_self_or_admin: bool, mocker: MockerFixture) -> None:
+    get_user_dependency = mocker.patch("api.auth._get_user_dependency")
+    get_user_privileged_dependency = mocker.patch("api.auth._get_user_privileged_dependency")
+    depends = mocker.patch("api.auth.Depends")
+
+    args = mock_list(5)
+
+    result = auth.get_user(*args, require_self_or_admin=require_self_or_admin)
+
+    if require_self_or_admin:
+        get_user_privileged_dependency.assert_called_once_with(*args)
+        depends.assert_called_once_with(get_user_privileged_dependency())
+    else:
+        get_user_dependency.assert_called_once_with(*args)
+        depends.assert_called_once_with(get_user_dependency())
+
+    assert result == depends()
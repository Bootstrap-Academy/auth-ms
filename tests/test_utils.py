import base64
import hashlib
import json
import re
from contextlib import asynccontextmanager
from datetime import timedelta, datetime
from re import Match
from typing import Any, cast, AsyncIterator
from unittest import IsolatedAsyncioTestCase
from unittest.mock import MagicMock, patch

import jwt
from parameterized import parameterized

from api import utils
<<<<<<< HEAD
from utils import mock_dict, mock_list, AsyncMock
=======

from utils import mock_dict
>>>>>>> baa8afa4


class TestUtils(IsolatedAsyncioTestCase):
    async def test__run_in_thread(self) -> None:
        out = []
        res = MagicMock()
        args = tuple(mock_list(5))
        kwargs = mock_dict(5, True)

        @utils.run_in_thread
        def func(*_args: MagicMock, **_kwargs: MagicMock) -> MagicMock:
            out.append((_args, _kwargs))
            return res

        self.assertEqual(res, await func(*args, **kwargs))
        self.assertEqual([(args, kwargs)], out)

    @parameterized.expand([("",), ("foobar42",), ("Ai,982d$" * 256,), ("π",)])  # type: ignore
    async def test__hash_password(self, password: str) -> None:
        res1 = await utils.hash_password(password)
        res2 = await utils.hash_password(password)

        self.assertNotEqual(res1, res2)
        self.assertTrue(utils.password_hasher.verify(res1, password))
        self.assertTrue(utils.password_hasher.verify(res1, password))

    @parameterized.expand(
        [
            ("", "", True),
            ("", "x", False),
            ("foobar42", "foobar42", True),
            ("fooBar42", "foobar42", False),
            ("Ai,982d$" * 256, "Ai,982d$" * 256, True),
            ("Ai,982d$" * 256, "Ai,982d$" * 255, False),
            ("π", "π", True),
            ("π", "∞", False),
        ]
    )  # type: ignore
    async def test__verify_password(self, pw: str, guess: str, ok: bool) -> None:
        pwhash = utils.password_hasher.hash(pw)
        self.assertEqual(ok, await utils.verify_password(guess, pwhash))

    @parameterized.expand(
        [
            ({}, 42, 10, {"exp": 52}),
            ({"foo": "bar", "x": 42, "y": 1337}, 123, 456, {"foo": "bar", "x": 42, "y": 1337, "exp": 579}),
            (
                {"foo": {"bar": [{"x": 42}, {"y": 1337}]}},
                123,
                456,
                {"foo": {"bar": [{"x": 42}, {"y": 1337}]}, "exp": 579},
            ),
        ]
    )  # type: ignore
    async def test__jwt_encode(self, data: dict[str, Any], now: int, ttl: int, expected: dict[str, Any]) -> None:
        with patch("api.utils.JWT_SECRET", "My JWT secret"), patch(
            "api.utils.datetime", MagicMock(utcnow=lambda: datetime.utcfromtimestamp(now))
        ):
            token = utils.encode_jwt(data, timedelta(seconds=ttl))

        match = re.match(r"^([a-zA-Z0-9\-_]+)\.([a-zA-Z0-9\-_]+)\.[a-zA-Z0-9\-_]+$", token)
        self.failIf(not match, "Invalid JWT format")

        header, payload = [json.loads(base64.b64decode(x + "==").decode()) for x in cast(Match[str], match).groups()]
        self.assertEqual({"typ": "JWT", "alg": "HS256"}, header)
        self.assertEqual(expected, payload)

    @parameterized.expand(
        [
            ({}, 1, [], True),
            ({}, -1, [], False),
            ({}, 1, ["foo"], False),
            ({"foo": "bar"}, 1, [], True),
            ({"foo": "bar"}, 1, ["foo"], True),
            ({"foo": "bar"}, 1, ["foo", "bar"], False),
            ({"foo": "bar"}, -1, ["foo"], False),
        ]
    )  # type: ignore
    async def test__jwt_decode(self, data: dict[str, Any], ttl: int, require: list[str], expected: bool) -> None:
        exp = (datetime.utcnow() + timedelta(seconds=ttl)).replace(microsecond=0)
        token = jwt.encode(data | {"exp": exp}, "My JWT secret", "HS256")
        with patch("api.utils.JWT_SECRET", "My JWT secret"):
            result = utils.decode_jwt(token, require)

        if expected:
            self.assertIsInstance(result, dict)
            exp_ = cast(dict[str, Any], result).pop("exp")
            self.assertEqual(data, result)
            self.assertEqual(datetime.utcfromtimestamp(exp_), exp)
        else:
            self.assertIsNone(result)

    @patch("api.utils.redis", new_callable=AsyncMock)
    async def test__check_mfa_code__blocked(self, redis_patch: AsyncMock) -> None:
        code = "421337"
        secret = "tRtD1eq5oMJydVA6zxUsohZdMIKTGgoj"
        key = f"mfa_block:{hashlib.sha256(secret.encode()).hexdigest()}:{code}"
        redis_patch.exists.return_value = True

        self.assertFalse(await utils.check_mfa_code(code, secret))

        redis_patch.exists.assert_called_once_with(key)

    @patch("api.utils.MFA_VALID_WINDOW")
    @patch("api.utils.TOTP")
    @patch("api.utils.redis", new_callable=AsyncMock)
    async def test__check_mfa_code__invalid(
        self, redis_patch: AsyncMock, totp_patch: MagicMock, mfa_valid_window_patch: MagicMock
    ) -> None:
        code = "421337"
        secret = "tRtD1eq5oMJydVA6zxUsohZdMIKTGgoj"
        key = f"mfa_block:{hashlib.sha256(secret.encode()).hexdigest()}:{code}"
        redis_patch.exists.return_value = False
        totp_patch.return_value.verify.return_value = False

        self.assertFalse(await utils.check_mfa_code(code, secret))

        redis_patch.exists.assert_called_once_with(key)
        totp_patch.assert_called_once_with(secret)
        totp_patch.return_value.verify.assert_called_once_with(code, valid_window=mfa_valid_window_patch)

    @patch("api.utils.MFA_VALID_WINDOW", 42)
    @patch("api.utils.TOTP")
    @patch("api.utils.redis", new_callable=AsyncMock)
    async def test__check_mfa_code__valid(self, redis_patch: AsyncMock, totp_patch: MagicMock) -> None:
        code = "421337"
        secret = "tRtD1eq5oMJydVA6zxUsohZdMIKTGgoj"
        key = f"mfa_block:{hashlib.sha256(secret.encode()).hexdigest()}:{code}"
        redis_patch.exists.return_value = False
        totp_patch.return_value.verify.return_value = True

        self.assertTrue(await utils.check_mfa_code(code, secret))

        redis_patch.exists.assert_called_once_with(key)
        totp_patch.assert_called_once_with(secret)
        totp_patch.return_value.verify.assert_called_once_with(code, valid_window=42)
        redis_patch.setex.assert_called_once_with(key, 2580, 1)

    async def test__responses(self) -> None:
        default = MagicMock()

        def make_exception(status_code: int) -> MagicMock:
            out = MagicMock()
            out.__name__ = MagicMock()
            out.status_code = status_code
            return out

        args = [a := make_exception(401), b := make_exception(403), c := make_exception(403), d := make_exception(404)]

        # noinspection PyTypeChecker
        result = utils.responses(default, *args)

        self.assertEqual(
            {
                200: {"model": default},
                401: {
                    "description": b"Unauthorized",
                    "content": {
                        "application/json": {
                            "examples": {a.__name__: {"description": a.description, "value": {"detail": a.detail}}}
                        }
                    },
                },
                403: {
                    "description": b"Forbidden",
                    "content": {
                        "application/json": {
                            "examples": {
                                f"{b.__name__} (1/2)": {"description": b.description, "value": {"detail": b.detail}},
                                f"{c.__name__} (2/2)": {"description": c.description, "value": {"detail": c.detail}},
                            }
                        }
                    },
                },
                404: {
                    "description": b"Not Found",
                    "content": {
                        "application/json": {
                            "examples": {d.__name__: {"description": d.description, "value": {"detail": d.detail}}}
                        }
                    },
                },
            },
            result,
        )

    async def test__get_example(self) -> None:
        arg = MagicMock()
        arg.Config.schema_extra = {"example": (expected := MagicMock())}

        result = utils.get_example(arg)  # noqa

        self.assertEqual(expected, result)

    @patch("api.utils.get_example")
    async def test__example(self, get_example_patch: MagicMock) -> None:
        args = [a := MagicMock(), b := MagicMock()]
        get_example_patch.side_effect = lambda x: MagicMock(
            items=lambda: [(x.first.key, x.first.value), (x.second.key, x.second.value)]
        )
        kwargs = mock_dict(5, True)

        result = utils.example(*args, **kwargs)

        # noinspection PyUnresolvedReferences
        self.assertEqual(
            {
                "example": {
                    a.first.key: a.first.value,
                    a.second.key: a.second.value,
                    b.first.key: b.first.value,
                    b.second.key: b.second.value,
                    **kwargs,
                }
            },
            result.schema_extra,
        )

    @parameterized.expand(
        [("", "", False), (None, None, False), ("foo", "", False), ("", "bar", False), ("foo", "bar", True)]
    )  # type: ignore
    async def test__recaptcha_enabled(self, secret: str | None, sitekey: str | None, expected: bool) -> None:
        with patch("api.utils.RECAPTCHA_SITEKEY", sitekey), patch("api.utils.RECAPTCHA_SECRET", secret):
            self.assertEqual(expected, utils.recaptcha_enabled())

    @patch("aiohttp.ClientSession")
    async def test__check_recaptcha(self, client_patch: MagicMock) -> None:
        secret = MagicMock()
        token = MagicMock()
        expected = MagicMock()

        events = []
        session = MagicMock()
        response = AsyncMock()

        @asynccontextmanager
        async def client_context() -> AsyncIterator[MagicMock]:
            events.append(0)
            yield session
            events.append(4)

        @asynccontextmanager
        async def session_context(url: str, data: dict[str, Any]) -> AsyncIterator[AsyncMock]:
            self.assertEqual("https://www.google.com/recaptcha/api/siteverify", url)
            self.assertEqual({"secret": secret, "response": token}, data)

            events.append(1)
            yield response
            events.append(3)

        client_patch.side_effect = client_context
        session.post.side_effect = session_context
        response.json.side_effect = lambda: events.append(2) or {"success": expected}  # type: ignore

        with patch("api.utils.RECAPTCHA_SECRET", secret):
            self.assertEqual(expected, await utils.check_recaptcha(token))

        self.assertEqual([0, 1, 2, 3, 4], events)
        client_patch.assert_called_once()
        session.post.assert_called_once()
        response.json.assert_called_once()<|MERGE_RESOLUTION|>--- conflicted
+++ resolved
@@ -3,22 +3,17 @@
 import json
 import re
 from contextlib import asynccontextmanager
-from datetime import timedelta, datetime
+from datetime import datetime, timedelta
 from re import Match
-from typing import Any, cast, AsyncIterator
+from typing import Any, AsyncIterator, cast
 from unittest import IsolatedAsyncioTestCase
 from unittest.mock import MagicMock, patch
 
+from api import utils
+
 import jwt
 from parameterized import parameterized
-
-from api import utils
-<<<<<<< HEAD
-from utils import mock_dict, mock_list, AsyncMock
-=======
-
-from utils import mock_dict
->>>>>>> baa8afa4
+from utils import AsyncMock, mock_dict, mock_list
 
 
 class TestUtils(IsolatedAsyncioTestCase):

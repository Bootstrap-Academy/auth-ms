<<<<<<< HEAD
from typing import Any, AsyncIterator
from unittest.mock import AsyncMock, MagicMock
=======
from typing import AsyncIterator
from unittest.mock import AsyncMock
>>>>>>> 6f21b4f7

import pytest
from _pytest.monkeypatch import MonkeyPatch
from httpx import AsyncClient
from pytest_mock import MockerFixture
from sqlalchemy.ext.asyncio import create_async_engine

from api.app import app
from api.database import db


@pytest.fixture(autouse=True)
async def database(monkeypatch: MonkeyPatch) -> None:
    monkeypatch.setattr(db, "engine", create_async_engine("sqlite+aiosqlite:///:memory:"))
    await db.create_tables()


@pytest.fixture
async def session(request: Any) -> AsyncIterator[MagicMock]:
    session = MagicMock()
    session.user.enabled = True
    session.user.admin = False
    if marker := request.node.get_closest_marker("user_params"):
        for k, v in marker.kwargs.items():
            setattr(session.user, k, v)
            if k == "id":
                session.user_id = v
    yield session


@pytest.fixture
async def client() -> AsyncIterator[AsyncClient]:
    async with AsyncClient(app=app, base_url="http://test") as client:
        yield client


@pytest.fixture
<<<<<<< HEAD
async def user_client(client: AsyncClient, session: MagicMock, mocker: MockerFixture) -> AsyncIterator[AsyncClient]:
    mocker.patch("api.auth.UserAuth._get_session", AsyncMock(return_value=session))
    yield client


@pytest.fixture
async def admin_client(user_client: AsyncClient, session: MagicMock) -> AsyncIterator[AsyncClient]:
    session.user.admin = True
    yield user_client
=======
async def auth_client(client: AsyncClient, mocker: MockerFixture) -> AsyncIterator[AsyncClient]:
    mocker.patch("api.auth.StaticTokenAuth._check_token", AsyncMock(return_value=True))
    mocker.patch("api.auth.JWTAuth.__call__", AsyncMock(return_value={"foo": "bar"}))
    yield client
>>>>>>> 6f21b4f7
<|MERGE_RESOLUTION|>--- conflicted
+++ resolved
@@ -1,10 +1,5 @@
-<<<<<<< HEAD
 from typing import Any, AsyncIterator
 from unittest.mock import AsyncMock, MagicMock
-=======
-from typing import AsyncIterator
-from unittest.mock import AsyncMock
->>>>>>> 6f21b4f7
 
 import pytest
 from _pytest.monkeypatch import MonkeyPatch
@@ -42,19 +37,19 @@
 
 
 @pytest.fixture
-<<<<<<< HEAD
+async def auth_client(client: AsyncClient, mocker: MockerFixture) -> AsyncIterator[AsyncClient]:
+    mocker.patch("api.auth.StaticTokenAuth._check_token", AsyncMock(return_value=True))
+    mocker.patch("api.auth.JWTAuth.__call__", AsyncMock(return_value={"foo": "bar"}))
+    yield client
+
+
+@pytest.fixture
 async def user_client(client: AsyncClient, session: MagicMock, mocker: MockerFixture) -> AsyncIterator[AsyncClient]:
-    mocker.patch("api.auth.UserAuth._get_session", AsyncMock(return_value=session))
+    mocker.patch("api.auth.Session.from_access_token", AsyncMock(return_value=session))
     yield client
 
 
 @pytest.fixture
 async def admin_client(user_client: AsyncClient, session: MagicMock) -> AsyncIterator[AsyncClient]:
     session.user.admin = True
-    yield user_client
-=======
-async def auth_client(client: AsyncClient, mocker: MockerFixture) -> AsyncIterator[AsyncClient]:
-    mocker.patch("api.auth.StaticTokenAuth._check_token", AsyncMock(return_value=True))
-    mocker.patch("api.auth.JWTAuth.__call__", AsyncMock(return_value={"foo": "bar"}))
-    yield client
->>>>>>> 6f21b4f7
+    yield user_client
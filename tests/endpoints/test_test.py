--- conflicted
+++ resolved
@@ -12,13 +12,8 @@
     assert response.status_code == 401
 
 
-<<<<<<< HEAD
-async def test__auth__authorized(user_client: AsyncClient) -> None:
-    response = await user_client.get("/auth")
-=======
 async def test__auth_static__authorized(auth_client: AsyncClient) -> None:
     response = await auth_client.get("/auth/static")
->>>>>>> 6f21b4f7
     assert response.status_code == 200
     assert response.json() == [1, 2, 3]
 
@@ -31,4 +26,15 @@
 async def test__auth_jwt__authorized(auth_client: AsyncClient) -> None:
     response = await auth_client.get("/auth/jwt")
     assert response.status_code == 200
-    assert response.json() == {"test": [1, 2, 3, 4, 5], "data": {"foo": "bar"}}+    assert response.json() == {"test": [1, 2, 3, 4, 5], "data": {"foo": "bar"}}
+
+
+async def test__auth_user__unauthorized(client: AsyncClient) -> None:
+    response = await client.get("/auth/user")
+    assert response.status_code == 401
+
+
+async def test__auth_user__authorized(user_client: AsyncClient) -> None:
+    response = await user_client.get("/auth/user")
+    assert response.status_code == 200
+    assert response.json() == [2, 4, 6]